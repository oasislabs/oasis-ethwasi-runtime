//! Test client to interact with a runtime-ethereum blockchain.

use ekiden_core::mrae::nonce::{Nonce, NONCE_SIZE};
use ekiden_keymanager_common::ContractKey;
use elastic_array::ElasticArray128;
use ethcore::{
    rlp,
    state::ConfidentialCtx as EthConfidentialCtx,
    transaction::{Action, Transaction as EthcoreTransaction},
    vm::OASIS_HEADER_PREFIX,
};
use ethereum_api::{Receipt, TransactionRequest};
use ethereum_types::{Address, H256, U256};
use ethkey::{KeyPair, Secret};
<<<<<<< HEAD
use runtime_ethereum_common::confidential::{
    key_manager::{KeyManagerClient, TestKeyManager},
    ConfidentialCtx, CONFIDENTIAL_PREFIX,
};
=======
use runtime_ethereum_common::confidential::{key_manager::TestKeyManager, ConfidentialCtx};
>>>>>>> 04268182
use std::{
    str::FromStr,
    sync::{Mutex, MutexGuard},
};
use test::*;

use byteorder::{BigEndian, ByteOrder};
use serde_json::{map::Map, Value};

lazy_static! {
    static ref CLIENT: Mutex<Client> = Mutex::new(Client::new());
}

pub struct Client {
    /// KeyPair used for signing transactions.
    pub keypair: KeyPair,
    /// Contract key used for encrypting web3c transactions.
    pub ephemeral_key: ContractKey,
    pub timestamp: u64,
}

impl Client {
    fn new() -> Self {
        Self {
            // address: 0x7110316b618d20d0c44728ac2a3d683536ea682
            keypair: KeyPair::from_secret(
                Secret::from_str(
                    "533d62aea9bbcb821dfdda14966bb01bfbbb53b7e9f5f0d69b8326e052e3450c",
                )
                .unwrap(),
            )
            .unwrap(),
            ephemeral_key: TestKeyManager::create_random_key(),
            timestamp: 0xcafedeadbeefc0de,
        }
    }

    /// Returns a handle to the client to interact with the blockchain.
    pub fn instance<'a>() -> MutexGuard<'a, Self> {
        CLIENT.lock().unwrap()
    }

    /// Sets the timestamp passed to the runtime via RuntimeCallContext.
    pub fn set_timestamp(&mut self, timestamp: u64) {
        self.timestamp = timestamp;
    }

    pub fn estimate_gas(&self, contract: Option<&Address>, data: Vec<u8>, value: &U256) -> U256 {
        let tx = TransactionRequest {
            caller: Some(self.keypair.address()),
            is_call: contract.is_some(),
            address: contract.map(|c| *c),
            input: Some(data),
            value: Some(*value),
            nonce: None,
            gas: None,
        };

        with_batch_handler(self.timestamp, |ctx| {
            let response = simulate_transaction(&tx, ctx).unwrap();
            response.used_gas + response.refunded_gas
        })
    }

    pub fn confidential_estimate_gas(
        &self,
        contract: Option<&Address>,
        data: Vec<u8>,
        value: &U256,
    ) -> U256 {
        self.estimate_gas(contract, self.confidential_data(contract, data), value)
    }

    /// Returns an encrypted form of the data field to be used in a web3c confidential
    /// transaction
    pub fn confidential_data(&self, contract: Option<&Address>, data: Vec<u8>) -> Vec<u8> {
        if contract.is_none() {
            // Don't encrypt confidential deploys.
            let mut conf_deploy_data = Self::make_header(None, Some(true));
            conf_deploy_data.append(&mut data.clone());
            return conf_deploy_data;
        }

        let contract_addr = contract.unwrap();
        let enc_data = self
            .confidential_ctx(contract_addr.clone())
            .encrypt(data)
            .unwrap();

        enc_data
    }

    /// Creates a non-confidential contract, return the transaction hash for the deploy
    /// and the address of the contract.
    pub fn create_contract(&mut self, code: Vec<u8>, balance: &U256) -> (H256, Address) {
        let hash = self.send(None, code, balance);
        let receipt = with_batch_handler(self.timestamp, |ctx| {
            get_receipt(&hash, ctx).unwrap().unwrap()
        });
        (hash, receipt.contract_address.unwrap())
    }

    /// Creates a contract with specified expiry and confidentiality, returns the
    /// transaction hash for the deploy and the address of the contract.
    pub fn create_contract_with_header(
        &mut self,
        code: Vec<u8>,
        balance: &U256,
        expiry: Option<u64>,
        confidentiality: Option<bool>,
    ) -> (H256, Address) {
        let mut data = Self::make_header(expiry, confidentiality);
        data.extend(code);
        let hash = self.send(None, data, balance);
        let receipt = with_batch_handler(self.timestamp, |ctx| {
            get_receipt(&hash, ctx).unwrap().unwrap()
        });
        (hash, receipt.contract_address.unwrap())
    }

    /// Returns the receipt for the given transaction hash.
    pub fn receipt(&self, tx_hash: H256) -> Receipt {
        with_batch_handler(self.timestamp, |ctx| get_receipt(&tx_hash, ctx))
            .unwrap()
            .unwrap()
    }

    /// Returns the transaction hash and address of the confidential contract. The code given
    /// should not have the confidential prefix, as that will be added automatically.
    pub fn create_confidential_contract(
        &mut self,
        code: Vec<u8>,
        balance: &U256,
    ) -> (H256, Address) {
        let hash = self.confidential_send(None, code, balance);
        let receipt = with_batch_handler(self.timestamp, |ctx| {
            get_receipt(&hash, ctx).unwrap().unwrap()
        });
        (hash, receipt.contract_address.unwrap())
    }

    /// Makes a simulated transaction, analagous to the web3.js call().
    /// Returns the return value of the contract's method.
    pub fn call(&mut self, contract: &Address, data: Vec<u8>, value: &U256) -> Vec<u8> {
        let tx = TransactionRequest {
            caller: Some(self.keypair.address()),
            is_call: true,
            address: Some(*contract),
            input: Some(data),
            value: Some(*value),
            nonce: None,
            gas: None,
        };

        with_batch_handler(self.timestamp, |ctx| {
            simulate_transaction(&tx, ctx).unwrap().result.unwrap()
        })
    }

    /// Sends a transaction onchain that updates the blockchain, analagous to the web3.js send().
    pub fn send(&mut self, contract: Option<&Address>, data: Vec<u8>, value: &U256) -> H256 {
        with_batch_handler(self.timestamp, |ctx| {
            let tx = EthcoreTransaction {
                action: if contract == None {
                    Action::Create
                } else {
                    Action::Call(*contract.unwrap())
                },
                nonce: get_account_nonce(&self.keypair.address(), ctx).unwrap(),
                gas_price: U256::from(0),
                gas: U256::from(1000000),
                value: *value,
                data: data,
            }
            .sign(&self.keypair.secret(), None);

            let raw = rlp::encode(&tx);
            execute_raw_transaction(&raw.into_vec(), ctx)
                .unwrap()
                .hash
                .unwrap()
        })
    }

    /// Performs a confidential call, i.e., a simulated transaction that doesn't update
    /// blockchaian state. Returns the return value of the contract's functions.
    pub fn confidential_call(
        &mut self,
        contract: &Address,
        data: Vec<u8>,
        value: &U256,
    ) -> Vec<u8> {
        self.confidential_invocation(Some(contract), data, value, false)
    }

    /// Performs a confidential transaction updating the state of the blockchain.
    /// `Data` should be unencrypted (and without a confidential prefix for deploys).
    /// Such details will be added to the transaction automatically. Returns the
    /// transaction's hash.
    pub fn confidential_send(
        &mut self,
        contract: Option<&Address>,
        data: Vec<u8>,
        value: &U256,
    ) -> H256 {
        let tx_hash = self.confidential_invocation(contract, data, value, true);
        assert!(tx_hash.len() == 32);
        H256::from(tx_hash.as_slice())
    }

    /// Performs confidential calls, sends, and deploys.
    fn confidential_invocation(
        &mut self,
        contract: Option<&Address>,
        data: Vec<u8>,
        value: &U256,
        is_send: bool,
    ) -> Vec<u8> {
        let enc_data = self.confidential_data(contract.clone(), data);
        if is_send {
            self.send(contract, enc_data, value).to_vec()
        } else {
            let contract_addr = contract.unwrap();
            let encrypted_result = self.call(contract_addr, enc_data, value);
            self.confidential_ctx(*contract_addr)
                .decrypt(encrypted_result)
                .unwrap()
        }
    }

    /// Returns an *open* confidential context used from the perspective of the client,
    /// so that it can encrypt/decrypt transactions to/from web3c. This should not be
    /// injected into the parity State, because such a confidential context should be
    /// from the perspective of the keymanager. See `key_manager_confidential_ctx`.
    pub fn confidential_ctx(&self, contract: Address) -> ConfidentialCtx {
        self.make_ctx(contract, false)
    }

    /// Returns an *open* confidential context. Using this with a parity State object will
    /// transparently encrypt/decrypt everything going into and out of contract storage.
    /// Do not use this if you're trying to access *unencrypted* state.
    pub fn key_manager_confidential_ctx(&self, contract: Address) -> ConfidentialCtx {
        self.make_ctx(contract, true)
    }

    /// Returns a new, open ConfidentialCtx. Here we use such a context in two ways: 1)
    /// from the "perspective" of the client and 2) from the perspective of the key manager,
    /// i.e., a contract execution inside an enclave. The former can be used to encrypt/decrypt
    /// to web3c. The latter can be used to encrypt/decrypt inside web3c (just as a compute node
    /// would).
    fn make_ctx(&self, contract: Address, is_key_manager: bool) -> ConfidentialCtx {
<<<<<<< HEAD
        let contract_key = KeyManagerClient::contract_key(contract).unwrap();
=======
        let contract_key = TestKeyManager::instance()
            .contract_key(contract)
            .unwrap()
            .unwrap();
>>>>>>> 04268182
        // Note that what key is used as the "peer" switches depending upon `is_key_manager`.
        // From the perspective of the client, the "peer" is the contract (i.e. the key
        // manager), and vice versa. This is a result of our mrae's symmetric key derivation.
        let (peer_key, contract_key) = if is_key_manager {
            (self.ephemeral_key.input_keypair.get_pk(), contract_key)
        } else {
            (
                contract_key.input_keypair.get_pk(),
                self.ephemeral_key.clone(),
            )
        };
        // No need to save the Nonce on the Client (for now).
        let nonce = Nonce::new([0; NONCE_SIZE]);
        ConfidentialCtx {
            peer_public_key: Some(peer_key),
            contract_key: Some(contract_key),
            next_nonce: Some(nonce),
        }
    }

    /// Returns the raw underlying storage for the given `contract`--without
    /// encrypting the key or decrypting the return value.
    pub fn raw_storage(&self, contract: Address, storage_key: H256) -> Option<Vec<u8>> {
        with_batch_handler(self.timestamp, |ctx| {
            let ectx = ctx.runtime.downcast_mut::<EthereumContext>().unwrap();
            let state = ectx.cache.get_state(ConfidentialCtx::new()).unwrap();
            state._storage_at(&contract, &storage_key).unwrap()
        })
    }

    /// Returns the key that actually stores the confidential contract's storage value.
    /// To be used together with `Client::raw_storage`.
    pub fn confidential_storage_key(&self, contract: Address, storage_key: H256) -> H256 {
        let km_confidential_ctx = self.key_manager_confidential_ctx(contract);
        keccak_hash::keccak(
            &km_confidential_ctx
                .encrypt_storage(storage_key.to_vec())
                .unwrap(),
        )
    }

    /// Returns the storage expiry timestamp for a contract.
    pub fn storage_expiry(&self, contract: Address) -> u64 {
        with_batch_handler(self.timestamp, |ctx| get_storage_expiry(&contract, ctx)).unwrap()
    }

    /// Returns a valid contract deployment header with specified expiry and confidentiality.
    fn make_header(expiry: Option<u64>, confidential: Option<bool>) -> Vec<u8> {
        // start with header prefix
        let mut data = ElasticArray128::from_slice(&OASIS_HEADER_PREFIX[..]);

        // header version 1
        let mut version = [0u8; 2];
        BigEndian::write_u16(&mut version, 1 as u16);

        // contents (JSON)
        let mut map = Map::new();
        confidential
            .map(|confidential| map.insert("confidential".to_string(), confidential.into()));
        expiry.map(|expiry| map.insert("expiry".to_string(), expiry.into()));
        let contents = json!(map).to_string().into_bytes();

        // contents length
        let mut length = [0u8; 2];
        BigEndian::write_u16(&mut length, contents.len() as u16);

        // append header version, length and contents
        data.append_slice(&version);
        data.append_slice(&length);
        data.append_slice(&contents);

        data.into_vec()
    }
}<|MERGE_RESOLUTION|>--- conflicted
+++ resolved
@@ -12,14 +12,10 @@
 use ethereum_api::{Receipt, TransactionRequest};
 use ethereum_types::{Address, H256, U256};
 use ethkey::{KeyPair, Secret};
-<<<<<<< HEAD
 use runtime_ethereum_common::confidential::{
     key_manager::{KeyManagerClient, TestKeyManager},
-    ConfidentialCtx, CONFIDENTIAL_PREFIX,
+    ConfidentialCtx,
 };
-=======
-use runtime_ethereum_common::confidential::{key_manager::TestKeyManager, ConfidentialCtx};
->>>>>>> 04268182
 use std::{
     str::FromStr,
     sync::{Mutex, MutexGuard},
@@ -271,14 +267,7 @@
     /// to web3c. The latter can be used to encrypt/decrypt inside web3c (just as a compute node
     /// would).
     fn make_ctx(&self, contract: Address, is_key_manager: bool) -> ConfidentialCtx {
-<<<<<<< HEAD
         let contract_key = KeyManagerClient::contract_key(contract).unwrap();
-=======
-        let contract_key = TestKeyManager::instance()
-            .contract_key(contract)
-            .unwrap()
-            .unwrap();
->>>>>>> 04268182
         // Note that what key is used as the "peer" switches depending upon `is_key_manager`.
         // From the perspective of the client, the "peer" is the contract (i.e. the key
         // manager), and vice versa. This is a result of our mrae's symmetric key derivation.
