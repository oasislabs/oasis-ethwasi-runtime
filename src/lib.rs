--- conflicted
+++ resolved
@@ -24,16 +24,10 @@
 extern crate sputnikvm_network_classic;
 
 use evm_api::{with_api, AccountBalanceResponse, AccountCodeResponse, AccountNonceResponse,
-<<<<<<< HEAD
               AccountRequest, Block, BlockRequest, BlockResponse, ExecuteRawTransactionRequest,
               ExecuteTransactionRequest, ExecuteTransactionResponse, InitStateRequest,
-              InitStateResponse, TransactionRecordRequest, TransactionRecordResponse};
-=======
-              AccountRequest, ExecuteRawTransactionRequest, ExecuteTransactionRequest,
-              ExecuteTransactionResponse, InitStateRequest, InitStateResponse,
-              InjectAccountsRequest, InjectAccountsResponse, TransactionRecordRequest,
-              TransactionRecordResponse};
->>>>>>> d7eb851c
+              InitStateResponse, InjectAccountsRequest, InjectAccountsResponse,
+              TransactionRecordRequest, TransactionRecordResponse};
 
 use sputnikvm::{VMStatus, VM};
 use sputnikvm_network_classic::MainnetEIP160Patch;
@@ -99,10 +93,6 @@
         state.accounts.insert(account.get_address(), &account);
     }
 
-<<<<<<< HEAD
-    // Mine block 0 with no transactions
-    mine_block(None);
-=======
     Ok(InjectAccountsResponse::new())
 }
 
@@ -115,7 +105,9 @@
     if state.genesis_initialized.is_present() {
         return Err(Error::new("Genesis block already created"));
     }
->>>>>>> d7eb851c
+
+    // Mine block 0 with no transactions
+    mine_block(None);
 
     state.genesis_initialized.insert(&true);
     Ok(InitStateResponse::new())
