#![feature(use_extern_macros)]
#![feature(alloc)]

#[macro_use]
mod logger;
mod evm;
mod miner;
mod state;
mod util;

extern crate alloc;
extern crate bigint;
extern crate block;
extern crate ekiden_core;
extern crate ekiden_trusted;
extern crate evm_api;
extern crate hexutil;
extern crate log;
extern crate rlp;
extern crate sha3;
extern crate sputnikvm;
extern crate sputnikvm_network_classic;
extern crate sputnikvm_network_foundation;

<<<<<<< HEAD
use bigint::{Address, H256, M256, U256};
use block::Transaction as BlockTransaction;
=======
use evm_api::error::INVALID_BLOCK_NUMBER;
use evm_api::{with_api, AccountState, Block, BlockRequestByHash, BlockRequestByNumber,
              FilteredLog, InitStateRequest, LogFilter, SimulateTransactionResponse, Transaction,
              TransactionRecord};

use sputnikvm::{VMStatus, VM};
//use sputnikvm_network_classic::MainnetEIP160Patch;

use bigint::{Address, H256, M256, U256};
use block::Transaction as BlockTransaction;
use hexutil::{read_hex, to_hex};
use sha3::{Digest, Keccak256};

use std::str::FromStr;

use evm::patch::ByzantiumPatch;
use evm::{fire_transaction, update_state_from_vm};

use state::{EthState, StateDb};

use miner::{block_by_hash, block_by_number, get_latest_block_number, mine_block};

>>>>>>> 49d71d7a
use ekiden_core::error::{Error, Result};
use ekiden_trusted::contract::create_contract;
use ekiden_trusted::enclave::enclave_init;
use evm::patch::ByzantiumPatch;
use evm::{fire_transaction, update_state_from_vm};
use evm_api::error::INVALID_BLOCK_NUMBER;
use evm_api::{with_api, AccountState, Block, BlockRequest, InitStateRequest,
              SimulateTransactionResponse, Transaction, TransactionRecord};
use hexutil::{read_hex, to_hex};
use miner::Miner;
use rlp::UntrustedRlp;
use sha3::{Digest, Keccak256};
use sputnikvm::{VMStatus, VM};
//use sputnikvm_network_classic::MainnetEIP160Patch;
use state::{EthState, StateDb};
use std::str::FromStr;
#[cfg(any(debug_assertions, feature = "benchmark"))]
use util::unsigned_transaction_hash;
use util::{to_valid, unsigned_to_valid};

enclave_init!();

// Create enclave contract interface.
with_api! {
    create_contract!(api);
}

// used for performance debugging
fn debug_null_call(_request: &bool) -> Result<()> {
    Ok(())
}

#[cfg(any(debug_assertions, feature = "benchmark"))]
fn genesis_block_initialized(_request: &bool) -> Result<bool> {
    Ok(StateDb::new().genesis_initialized.is_present())
}

#[cfg(not(any(debug_assertions, feature = "benchmark")))]
fn genesis_block_initialized(_request: &bool) -> Result<bool> {
    Err(Error::new("API available only in debug builds"))
}

// TODO: secure this method so it can't be called by any client.
#[cfg(any(debug_assertions, feature = "benchmark"))]
fn inject_accounts(accounts: &Vec<AccountState>) -> Result<()> {
    let state = StateDb::new();

    if state.genesis_initialized.is_present() {
        return Err(Error::new("Genesis block already created"));
    }

    // Insert account states
    for account in accounts {
        state.accounts.insert(&account.address, &account);
    }

    Ok(())
}

#[cfg(not(any(debug_assertions, feature = "benchmark")))]
fn inject_accounts(accounts: &Vec<AccountState>) -> Result<()> {
    Err(Error::new("API available only in debug builds"))
}

// TODO: secure this method so it can't be called by any client.
#[cfg(any(debug_assertions, feature = "benchmark"))]
fn inject_account_storage(storage: &Vec<(Address, U256, M256)>) -> Result<()> {
    let state = StateDb::new();

    if state.genesis_initialized.is_present() {
        return Err(Error::new("Genesis block already created"));
    }

    for &(address, index, value) in storage {
        state.account_storage.insert(&(address, index), &value);
    }

    Ok(())
}

#[cfg(not(any(debug_assertions, feature = "benchmark")))]
fn inject_account_storage(storage: &Vec<(Address, U256, M256)>) -> Result<()> {
    Err(Error::new("API available only in debug builds"))
}

// TODO: secure this method so it can't be called by any client.
#[cfg(any(debug_assertions, feature = "benchmark"))]
fn init_genesis_block(_block: &InitStateRequest) -> Result<()> {
    info!("*** Init genesis block");
    let state = StateDb::new();

    if state.genesis_initialized.is_present() {
        return Err(Error::new("Genesis block already created"));
    }

    // Mine block 0 with no transactions
    Miner::instance().mine_block(None);

    state.genesis_initialized.insert(&true);
    Ok(())
}

#[cfg(not(any(debug_assertions, feature = "benchmark")))]
fn init_genesis_block(block: &InitStateRequest) -> Result<()> {
    Err(Error::new("API available only in debug builds"))
}

/// TODO: first argument is ignored; remove once APIs support zero-argument signatures (#246)
fn get_block_height(_request: &bool) -> Result<U256> {
    Ok(Miner::instance().get_latest_block_number())
}

fn get_latest_block_hashes(block_height: &U256) -> Result<Vec<H256>> {
    let miner = Miner::instance();
    let mut result = Vec::new();

    let current_block_height = miner.get_latest_block_number();
    let mut next_start = block_height.clone();

    while next_start <= current_block_height {
<<<<<<< HEAD
        let hash = miner.get_block(next_start).unwrap().hash;
=======
        let hash = block_by_number(next_start).unwrap().hash;
>>>>>>> 49d71d7a
        result.push(hash);
        next_start = next_start + U256::one();
    }

    Ok(result)
}

fn get_block_by_number(request: &BlockRequestByNumber) -> Result<Option<Block>> {
    //println!("*** Get block by number");
    //println!("Request: {:?}", request);
    let miner = Miner::instance();

    let number = if request.number == "latest" {
        miner.get_latest_block_number()
    } else {
        match U256::from_str(&request.number) {
            Ok(val) => val,
            Err(_) => return Err(Error::new(INVALID_BLOCK_NUMBER)),
        }
    };

<<<<<<< HEAD
    let mut block = match miner.get_block(number) {
=======
    let mut block = match block_by_number(number) {
>>>>>>> 49d71d7a
        Some(val) => val,
        None => return Ok(None),
    };

    // if full transactions are requested, attach the TransactionRecord
    if request.full {
        if let Some(val) = EthState::instance().get_transaction_record(&block.transaction_hash) {
            block.transaction = Some(val);
        }
    }

    Ok(Some(block))
}

fn get_block_by_hash(request: &BlockRequestByHash) -> Result<Option<Block>> {
    println!("*** Get block by hash");
    println!("Request: {:?}", request);

    let mut block = match block_by_hash(request.hash) {
        Some(val) => val,
        None => return Ok(None),
    };

    // if full transactions are requested, attach the TransactionRecord
    if request.full {
        if let Some(val) = EthState::instance().get_transaction_record(&block.transaction_hash) {
            block.transaction = Some(val);
        }
    }

    Ok(Some(block))
}

fn get_logs(filter: &LogFilter) -> Result<Vec<FilteredLog>> {
    info!("*** Get logs");
    info!("Log filter: {:?}", filter);

    util::get_logs_from_filter(filter)
}

fn get_transaction_record(hash: &H256) -> Result<Option<TransactionRecord>> {
    info!("*** Get transaction record");
    info!("Hash: {:?}", hash);

    Ok(EthState::instance().get_transaction_record(hash))
}

fn get_account_balance(address: &Address) -> Result<U256> {
    info!("*** Get account balance");
    info!("Address: {:?}", address);

    Ok(EthState::instance().get_account_balance(address))
}

fn get_account_nonce(address: &Address) -> Result<U256> {
    info!("*** Get account nonce");
    info!("Address: {:?}", address);

    Ok(EthState::instance().get_account_nonce(address))
}

fn get_account_code(address: &Address) -> Result<String> {
    info!("*** Get account code");
    info!("Address: {:?}", address);

    Ok(EthState::instance().get_code_string(address))
}

fn get_storage_at(pair: &(Address, U256)) -> Result<M256> {
    info!("*** Get storage at");
    let &(address, index) = pair;
    info!("Address: {:?} @ {:?}", address, index);

    Ok(EthState::instance().get_account_storage(address, index))
}

fn execute_raw_transaction(request: &String) -> Result<H256> {
    info!("*** Execute raw transaction");
    info!("Data: {:?}", request);

    let value = match read_hex(request) {
        Ok(val) => val,
        Err(err) => return Err(Error::new(format!("{:?}", err))),
    };
    let hash = H256::from(Keccak256::digest(&value).as_slice());

    let rlp = UntrustedRlp::new(&value);

    let transaction: BlockTransaction = rlp.as_val()?;

    let valid = match to_valid::<ByzantiumPatch>(&transaction) {
        Ok(val) => val,
        Err(err) => return Err(Error::new(format!("{:?}", err))),
    };

    let vm =
        fire_transaction::<ByzantiumPatch>(&valid, Miner::instance().get_latest_block_number());
    update_state_from_vm(&vm);
    let (block_number, block_hash) = Miner::instance().mine_block(Some(hash));
    EthState::instance().save_transaction_record(hash, block_hash, block_number, 0, valid, &vm);

    Ok(hash)
}

fn simulate_transaction(request: &Transaction) -> Result<SimulateTransactionResponse> {
    info!("*** Simulate transaction");
    info!("Transaction: {:?}", request);

    let valid = match unsigned_to_valid(&request) {
        Ok(val) => val,
        Err(err) => return Err(Error::new(format!("{:?}", err))),
    };

    let vm =
        fire_transaction::<ByzantiumPatch>(&valid, Miner::instance().get_latest_block_number());

    let response = SimulateTransactionResponse {
        result: to_hex(&vm.out()),
        status: match vm.status() {
            VMStatus::ExitedOk => true,
            _ => false,
        },
        used_gas: vm.used_gas(),
    };

    trace!("*** Result: {:?}", response.result);

    Ok(response)
}

// for debugging and testing: executes an unsigned transaction from a web3 sendTransaction
// attempts to execute the transaction without performing any validation
#[cfg(any(debug_assertions, feature = "benchmark"))]
fn debug_execute_unsigned_transaction(request: &Transaction) -> Result<H256> {
    info!("*** Execute transaction");
    info!("Transaction: {:?}", request);

    let valid = match unsigned_to_valid(&request) {
        Ok(val) => val,
        Err(err) => return Err(Error::new(format!("{:?}", err))),
    };

    let hash = unsigned_transaction_hash(&valid);

    let vm =
        fire_transaction::<ByzantiumPatch>(&valid, Miner::instance().get_latest_block_number());
    update_state_from_vm(&vm);
    let (block_number, block_hash) = Miner::instance().mine_block(Some(hash));
    EthState::instance().save_transaction_record(hash, block_hash, block_number, 0, valid, &vm);

    Ok(hash)
}

#[cfg(not(any(debug_assertions, feature = "benchmark")))]
fn debug_execute_unsigned_transaction(request: &Transaction) -> Result<H256> {
    Err(Error::new("API available only in debug builds"))
}<|MERGE_RESOLUTION|>--- conflicted
+++ resolved
@@ -22,41 +22,17 @@
 extern crate sputnikvm_network_classic;
 extern crate sputnikvm_network_foundation;
 
-<<<<<<< HEAD
 use bigint::{Address, H256, M256, U256};
 use block::Transaction as BlockTransaction;
-=======
-use evm_api::error::INVALID_BLOCK_NUMBER;
-use evm_api::{with_api, AccountState, Block, BlockRequestByHash, BlockRequestByNumber,
-              FilteredLog, InitStateRequest, LogFilter, SimulateTransactionResponse, Transaction,
-              TransactionRecord};
-
-use sputnikvm::{VMStatus, VM};
-//use sputnikvm_network_classic::MainnetEIP160Patch;
-
-use bigint::{Address, H256, M256, U256};
-use block::Transaction as BlockTransaction;
-use hexutil::{read_hex, to_hex};
-use sha3::{Digest, Keccak256};
-
-use std::str::FromStr;
-
-use evm::patch::ByzantiumPatch;
-use evm::{fire_transaction, update_state_from_vm};
-
-use state::{EthState, StateDb};
-
-use miner::{block_by_hash, block_by_number, get_latest_block_number, mine_block};
-
->>>>>>> 49d71d7a
 use ekiden_core::error::{Error, Result};
 use ekiden_trusted::contract::create_contract;
 use ekiden_trusted::enclave::enclave_init;
 use evm::patch::ByzantiumPatch;
 use evm::{fire_transaction, update_state_from_vm};
 use evm_api::error::INVALID_BLOCK_NUMBER;
-use evm_api::{with_api, AccountState, Block, BlockRequest, InitStateRequest,
-              SimulateTransactionResponse, Transaction, TransactionRecord};
+use evm_api::{with_api, AccountState, Block, BlockRequestByHash, BlockRequestByNumber,
+              FilteredLog, InitStateRequest, LogFilter, SimulateTransactionResponse, Transaction,
+              TransactionRecord};
 use hexutil::{read_hex, to_hex};
 use miner::Miner;
 use rlp::UntrustedRlp;
@@ -169,11 +145,7 @@
     let mut next_start = block_height.clone();
 
     while next_start <= current_block_height {
-<<<<<<< HEAD
-        let hash = miner.get_block(next_start).unwrap().hash;
-=======
-        let hash = block_by_number(next_start).unwrap().hash;
->>>>>>> 49d71d7a
+        let hash = miner.block_by_number(next_start).unwrap().hash;
         result.push(hash);
         next_start = next_start + U256::one();
     }
@@ -195,11 +167,7 @@
         }
     };
 
-<<<<<<< HEAD
-    let mut block = match miner.get_block(number) {
-=======
-    let mut block = match block_by_number(number) {
->>>>>>> 49d71d7a
+    let mut block = match miner.block_by_number(number) {
         Some(val) => val,
         None => return Ok(None),
     };
@@ -218,7 +186,7 @@
     println!("*** Get block by hash");
     println!("Request: {:?}", request);
 
-    let mut block = match block_by_hash(request.hash) {
+    let mut block = match Miner::instance().block_by_hash(request.hash) {
         Some(val) => val,
         None => return Ok(None),
     };
