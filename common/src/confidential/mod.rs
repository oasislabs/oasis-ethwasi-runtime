--- conflicted
+++ resolved
@@ -2,20 +2,4 @@
 mod crypto;
 pub mod key_manager;
 
-<<<<<<< HEAD
-pub use self::{confidential_ctx::ConfidentialCtx, key_manager::KeyManagerClient};
-
-/// 4-byte prefix prepended to all confidential contract bytecode: 0x00656e63.
-pub const CONFIDENTIAL_PREFIX: &'static [u8; 4] = b"\0enc";
-
-/// Returns true if the payload has the confidential prefix.
-pub fn has_confidential_prefix(data: &[u8]) -> bool {
-    if data.len() < CONFIDENTIAL_PREFIX.len() {
-        return false;
-    }
-    let prefix = &data[..CONFIDENTIAL_PREFIX.len()];
-    return prefix == CONFIDENTIAL_PREFIX;
-}
-=======
-pub use self::confidential_ctx::ConfidentialCtx;
->>>>>>> 04268182
+pub use self::{confidential_ctx::ConfidentialCtx, key_manager::KeyManagerClient};