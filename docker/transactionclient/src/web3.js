--- conflicted
+++ resolved
@@ -69,14 +69,11 @@
       process.exit(0);
     }
 
-    async function nextTxn (client) {
-<<<<<<< HEAD
+    async function nextTxn () {
       let client = new web3();
       let hprovider = new client.providers.HttpProvider(process.argv[2], 1000 * 60);
       let provider = new HDWalletProvider(mnemonic, hprovider);
       await client.setProvider(provider);
-=======
->>>>>>> 3b5bca7d
       try {
         await makeTxn(client);
       } catch (e) {
@@ -86,18 +83,10 @@
     }
 
     async function run () {
-<<<<<<< HEAD
-=======
-      let client = new web3();
-      let hprovider = new client.providers.HttpProvider(process.argv[2], 1000 * 60);
-      let provider = new HDWalletProvider(mnemonic, hprovider);
-      await client.setProvider(provider);
->>>>>>> 3b5bca7d
       let in_progress = new Map();
       while (true) {
         await pause(process.argv[3]);
 
-<<<<<<< HEAD
 
         if (in_progress.size() > 100) {
           console.warn('more than 100 outstanding requests. restarting to clean potentially stuck state.');
@@ -115,17 +104,6 @@
           txnerrors.inc();
         });
 
-=======
-        let end = txnlatency.startTimer();
-        let next_txn = nextTxn(client);
-        in_progress.set(next_txn, end);
-        next_txn.then(() => {
-          in_progress.get(next_txn)();
-          in_progress.delete(next_txn);
-          txncount.inc();
-        });
-
->>>>>>> 3b5bca7d
         if (gateway != null) {
           gateway.pushAdd({ jobName: `${pushJobPrefix}-web3-txn`, groupings: pushGroupings }, () => { });
         }
