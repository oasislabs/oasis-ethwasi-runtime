[package]
name = "genesis"
version = "0.1.0"
authors = ["Oasis Labs Inc. <info@oasislabs.com>"]

[dependencies]
clap = "2.29.1"
ethereum-types = { git = "https://github.com/oasislabs/primitives", branch = "ekiden" }
filebuffer = "0.4.0"
hex = "0.3.1"
log = "0.4"
pretty_env_logger = "0.2"
rlp = { git = "https://github.com/oasislabs/parity", branch = "ekiden" }
ethcore = { git = "https://github.com/oasislabs/parity", branch = "ekiden" }
serde = "1.0"
serde_derive = "1.0"
serde_json = "1.0"

<<<<<<< HEAD
client-utils = { git = "https://github.com/oasislabs/ekiden", branch = "armani/km_cleanup" }
ekiden-runtime-client = { git = "https://github.com/oasislabs/ekiden", branch = "armani/km_cleanup" }
ekiden-storage-base = { git = "https://github.com/oasislabs/ekiden", branch = "armani/km_cleanup" }
ekiden-storage-batch = { git = "https://github.com/oasislabs/ekiden", branch = "armani/km_cleanup" }
ekiden-storage-client = { git = "https://github.com/oasislabs/ekiden", branch = "armani/km_cleanup" }
ekiden-core = { git = "https://github.com/oasislabs/ekiden", branch = "armani/km_cleanup" }
ekiden-db-trusted = { git = "https://github.com/oasislabs/ekiden", branch = "armani/km_cleanup" }
ekiden-roothash-api = { git = "https://github.com/oasislabs/ekiden", branch = "armani/km_cleanup" }
ekiden-roothash-base = { git = "https://github.com/oasislabs/ekiden", branch = "armani/km_cleanup" }
ekiden-tracing = { git = "https://github.com/oasislabs/ekiden", branch = "armani/km_cleanup" }
=======
client-utils = { git = "https://github.com/oasislabs/ekiden", branch = "master" }
ekiden-runtime-client = { git = "https://github.com/oasislabs/ekiden", branch = "master" }
ekiden-storage-base = { git = "https://github.com/oasislabs/ekiden", branch = "master" }
ekiden-storage-batch = { git = "https://github.com/oasislabs/ekiden", branch = "master" }
ekiden-storage-client = { git = "https://github.com/oasislabs/ekiden", branch = "master" }
ekiden-core = { git = "https://github.com/oasislabs/ekiden", branch = "master" }
ekiden-db-trusted = { git = "https://github.com/oasislabs/ekiden", branch = "master" }
ekiden-roothash-base = { git = "https://github.com/oasislabs/ekiden", branch = "master" }
ekiden-tracing = { git = "https://github.com/oasislabs/ekiden", branch = "master" }
>>>>>>> 04268182

runtime-ethereum-common = { path = "../common" }<|MERGE_RESOLUTION|>--- conflicted
+++ resolved
@@ -16,18 +16,6 @@
 serde_derive = "1.0"
 serde_json = "1.0"
 
-<<<<<<< HEAD
-client-utils = { git = "https://github.com/oasislabs/ekiden", branch = "armani/km_cleanup" }
-ekiden-runtime-client = { git = "https://github.com/oasislabs/ekiden", branch = "armani/km_cleanup" }
-ekiden-storage-base = { git = "https://github.com/oasislabs/ekiden", branch = "armani/km_cleanup" }
-ekiden-storage-batch = { git = "https://github.com/oasislabs/ekiden", branch = "armani/km_cleanup" }
-ekiden-storage-client = { git = "https://github.com/oasislabs/ekiden", branch = "armani/km_cleanup" }
-ekiden-core = { git = "https://github.com/oasislabs/ekiden", branch = "armani/km_cleanup" }
-ekiden-db-trusted = { git = "https://github.com/oasislabs/ekiden", branch = "armani/km_cleanup" }
-ekiden-roothash-api = { git = "https://github.com/oasislabs/ekiden", branch = "armani/km_cleanup" }
-ekiden-roothash-base = { git = "https://github.com/oasislabs/ekiden", branch = "armani/km_cleanup" }
-ekiden-tracing = { git = "https://github.com/oasislabs/ekiden", branch = "armani/km_cleanup" }
-=======
 client-utils = { git = "https://github.com/oasislabs/ekiden", branch = "master" }
 ekiden-runtime-client = { git = "https://github.com/oasislabs/ekiden", branch = "master" }
 ekiden-storage-base = { git = "https://github.com/oasislabs/ekiden", branch = "master" }
@@ -37,6 +25,5 @@
 ekiden-db-trusted = { git = "https://github.com/oasislabs/ekiden", branch = "master" }
 ekiden-roothash-base = { git = "https://github.com/oasislabs/ekiden", branch = "master" }
 ekiden-tracing = { git = "https://github.com/oasislabs/ekiden", branch = "master" }
->>>>>>> 04268182
 
 runtime-ethereum-common = { path = "../common" }