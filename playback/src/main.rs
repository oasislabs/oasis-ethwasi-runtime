#![feature(use_extern_macros)]

<<<<<<< HEAD
extern crate ethereum_types;
=======
#[macro_use]
>>>>>>> ee475999
extern crate clap;
use clap::{App, Arg};
extern crate crossbeam_deque;
use crossbeam_deque::{Deque, Steal};
extern crate filebuffer;
extern crate hex;
#[macro_use]
extern crate jsonrpc_client_core;
extern crate jsonrpc_client_http;
use jsonrpc_client_http::HttpTransport;
extern crate log;
use log::{info, log, LevelFilter};
extern crate pretty_env_logger;
extern crate rlp;
#[macro_use]
extern crate serde_derive;
extern crate serde_json;
extern crate threadpool;
use threadpool::ThreadPool;

use std::sync::mpsc::channel;
use std::time::{Duration, Instant};

fn to_ms(d: Duration) -> f64 {
    d.as_secs() as f64 * 1e3 + d.subsec_nanos() as f64 * 1e-6
}

<<<<<<< HEAD
fn main() {
    let seed = ekiden_core::bytes::B256::random();
    let seed_input = ekiden_core::untrusted::Input::from(&seed);
    let key_pair =
        ekiden_core::ring::signature::Ed25519KeyPair::from_seed_unchecked(seed_input).unwrap();
    let signer = std::sync::Arc::new(ekiden_core::signature::InMemorySigner::new(key_pair));
    let known_components = client_utils::components::create_known_components();
    let args = default_app!()
        .args(&known_components.get_arguments())
        .arg(
            Arg::with_name("exported_state")
                .takes_value(true)
                .required(true),
        )
        .arg(
            Arg::with_name("exported_blocks")
                .takes_value(true)
                .required(true),
        )
        .get_matches();
    // Initialize component container.
    let mut container = known_components
        .build_with_arguments(&args)
        .expect("failed to initialize component container");

    let client = contract_client!(signer, evm, args, container);

    let state_path = args.value_of("exported_state").unwrap();
    trace!("Parsing state JSON");
    let state: ExportedState =
        serde_json::from_slice(&filebuffer::FileBuffer::open(state_path).unwrap()).unwrap();
    trace!("Done parsing state JSON");
    trace!("Injecting {} accounts", state.state.len());
    let mut accounts = state.state.into_iter();
    let mut num_accounts_injected = 0;
    loop {
        let chunk = accounts.by_ref().take(INJECT_CHUNK_SIZE);
        let mut accounts_req = Vec::new();
        let mut storage_req = Vec::new();
        for (addr, account) in chunk {
            let address = ethereum_types::Address::from_str(&addr).unwrap();

            let mut account_state = AccountState {
                nonce: ethereum_types::U256::from_str(&account.nonce).unwrap(),
                address: address,
                balance: ethereum_types::U256::from_str(&account.balance).unwrap(),
                code: match account.code {
                    Some(code) => code,
                    None => String::new(),
                },
            };
            if let Some(storage) = account.storage {
                for (key, value) in storage {
                    storage_req.push((
                        address,
                        ethereum_types::H256::from_str(&key).unwrap(),
                        ethereum_types::H256::from_str(&value).unwrap(),
                    ));
                }
            }
            accounts_req.push(account_state);
        }
        if accounts_req.is_empty() && storage_req.is_empty() {
            break;
        }
        let accounts_len = accounts_req.len();
        let res = client.inject_accounts(accounts_req).wait().unwrap();
        debug!("inject_accounts result: {:?}", res); // %%%

        trace!("Injecting {} account storage items", storage_req.len());
        for chunk in storage_req.chunks(INJECT_STORAGE_CHUNK_SIZE) {
            let chunk_len = chunk.len();
            let res = client.inject_account_storage(chunk.to_vec()).wait().unwrap();
            debug!("inject_account_storage result: {:?}", res); // %%%
            trace!("Injected {} account storage items", chunk_len);
        }

        num_accounts_injected += accounts_len;
        trace!("Injected {} accounts", num_accounts_injected);
    }
    trace!("Done injecting accounts");
    let res = client
        .init_genesis_block(evm_api::InitStateRequest {
            state_root: ethereum_types::H256::zero()
        })
        .wait()
        .unwrap();
    debug!("init_genesis_block result: {:?}", res);

    let blocks_path = args.value_of("exported_blocks").unwrap();
=======
/// reads a file containing parity exported blocks and a max number of transactions to process
/// returns a queue of hex-encoded transactions
fn get_transactions_from_blocks(blocks_path: &str, max_num_transactions: usize) -> Deque<String> {
    let ret: Deque<String> = Deque::new();

>>>>>>> ee475999
    // Blocks are written one after another into the exported blocks file.
    // https://github.com/paritytech/parity/blob/v1.9.7/parity/blockchain.rs#L595
    let blocks_raw = filebuffer::FileBuffer::open(blocks_path).unwrap();
    let mut offset = 0;
    let mut num_transactions = 0;
    'outer: while offset < blocks_raw.len() {
        // Each block is a 3-list of (header, transactions, uncles).
        // https://github.com/paritytech/parity/blob/v1.9.7/ethcore/src/encoded.rs#L188
        let start = offset;
        let payload_info = rlp::PayloadInfo::from(&blocks_raw[start..]).unwrap();
        let end = start + payload_info.total();
        let block = rlp::Rlp::new(&blocks_raw[start..end]);
        offset = end;
        info!("Processing block at offset {}", start);
        // https://github.com/paritytech/parity/blob/v1.9.7/ethcore/src/views/block.rs#L101
        let transactions = block.at(1);
        for transaction in transactions.iter() {
            ret.push(hex::encode(transaction.as_raw()));
            num_transactions += 1;
            if max_num_transactions != 0 && num_transactions >= max_num_transactions {
                break 'outer;
            }
        }
    }

    ret
}

/// web3 JSON-RPC interface
jsonrpc_client!(pub struct Web3Client {
    pub fn eth_sendRawTransaction(&mut self, data: String) -> RpcRequest<String>;
});

fn main() {
    let args = App::new("Ethereum playback client")
        .arg(
            Arg::with_name("exported_blocks")
                .takes_value(true)
                .required(true),
        )
        .arg(
            Arg::with_name("host")
                .long("host")
                .takes_value(true)
                .default_value("127.0.0.1"),
        )
        .arg(
            Arg::with_name("port")
                .long("port")
                .takes_value(true)
                .default_value("8545"),
        )
        .arg(
            Arg::with_name("transactions")
                .long("transactions")
                .takes_value(true)
                .default_value("0"),
        )
        .arg(
            Arg::with_name("threads")
                .long("threads")
                .takes_value(true)
                .default_value("1"),
        )
        .get_matches();

    // Initialize logger.
    pretty_env_logger::formatted_builder()
        .unwrap()
        .filter(None, LevelFilter::Info)
        .init();

    // parity exported block file
    let blocks_path = value_t!(args, "exported_blocks", String).unwrap();
    // web3 provider host and port
    let host = value_t!(args, "host", String).unwrap();
    let port = value_t!(args, "port", String).unwrap();
    // maximum number of transactions to import
    let max_num_transactions = value_t!(args, "transactions", usize).unwrap();
    // number of requester threads
    let threads = value_t!(args, "threads", usize).unwrap();

    // pre-process all blocks into a queue of hex-encoded transactions
    let transactions = get_transactions_from_blocks(&blocks_path, max_num_transactions);
    let num_transactions = transactions.len();
    info!("Pre-processed {} transactions", num_transactions);

    let pool = ThreadPool::with_name("requesters".into(), threads);
    let playback_start = Instant::now();

    let (tx, rx) = channel();
    for _ in 0..pool.max_count() {
        let tx = tx.clone();
        let s = transactions.stealer();

        let transport = HttpTransport::new().unwrap();
        let transport_handle = transport
            .handle(&format!("http://{}:{}", host, port))
            .unwrap();

        pool.execute(move || {
            let mut client = Web3Client::new(transport_handle);
            let mut transaction_durs = vec![];
            loop {
                // get a transaction from the queue
                let transaction = match s.steal() {
                    Steal::Empty => break,
                    Steal::Data(data) => data,
                    Steal::Retry => continue,
                };
                let transaction_start = Instant::now();
                let res = client.eth_sendRawTransaction(transaction).call();
                let transaction_end = Instant::now();
                let transaction_dur = transaction_end - transaction_start;
                info!("eth_sendRawTransaction result: {:?}", res);
                transaction_durs.push(transaction_dur);
            }
            tx.send(transaction_durs).unwrap();
        });
    }
    pool.join();

    let playback_end = Instant::now();
    let playback_dur = playback_end - playback_start;
    let mut transaction_durs: Vec<Duration> = rx.try_iter().flat_map(|v| v).collect();
    info!(
        "Played back {} transactions over {:.3} ms",
        num_transactions,
        to_ms(playback_dur)
    );
    if num_transactions > 0 {
        info!(
            "Throughput: {:.3} ms/tx",
            to_ms(playback_dur) / num_transactions as f64
        );
        info!(
            "Throughput: {:.3} tx/sec",
            num_transactions as f64 / to_ms(playback_dur) * 1000.
        );

        transaction_durs.sort();
        info!(
            "Latency: min {:.3} ms",
            to_ms(*transaction_durs.first().unwrap())
        );
        for pct in [1, 10, 50, 90, 99].iter() {
            let index = std::cmp::min(
                num_transactions - 1,
                (*pct as f64 / 100. * transaction_durs.len() as f64).ceil() as usize,
            );
            info!(
                "Latency: {:2}% {:?} ms",
                pct,
                to_ms(transaction_durs[index])
            );
        }
        info!(
            "Latency: max {:?} ms",
            to_ms(*transaction_durs.last().unwrap())
        );
    }
}<|MERGE_RESOLUTION|>--- conflicted
+++ resolved
@@ -1,10 +1,7 @@
 #![feature(use_extern_macros)]
 
-<<<<<<< HEAD
 extern crate ethereum_types;
-=======
 #[macro_use]
->>>>>>> ee475999
 extern crate clap;
 use clap::{App, Arg};
 extern crate crossbeam_deque;
@@ -32,104 +29,11 @@
     d.as_secs() as f64 * 1e3 + d.subsec_nanos() as f64 * 1e-6
 }
 
-<<<<<<< HEAD
-fn main() {
-    let seed = ekiden_core::bytes::B256::random();
-    let seed_input = ekiden_core::untrusted::Input::from(&seed);
-    let key_pair =
-        ekiden_core::ring::signature::Ed25519KeyPair::from_seed_unchecked(seed_input).unwrap();
-    let signer = std::sync::Arc::new(ekiden_core::signature::InMemorySigner::new(key_pair));
-    let known_components = client_utils::components::create_known_components();
-    let args = default_app!()
-        .args(&known_components.get_arguments())
-        .arg(
-            Arg::with_name("exported_state")
-                .takes_value(true)
-                .required(true),
-        )
-        .arg(
-            Arg::with_name("exported_blocks")
-                .takes_value(true)
-                .required(true),
-        )
-        .get_matches();
-    // Initialize component container.
-    let mut container = known_components
-        .build_with_arguments(&args)
-        .expect("failed to initialize component container");
-
-    let client = contract_client!(signer, evm, args, container);
-
-    let state_path = args.value_of("exported_state").unwrap();
-    trace!("Parsing state JSON");
-    let state: ExportedState =
-        serde_json::from_slice(&filebuffer::FileBuffer::open(state_path).unwrap()).unwrap();
-    trace!("Done parsing state JSON");
-    trace!("Injecting {} accounts", state.state.len());
-    let mut accounts = state.state.into_iter();
-    let mut num_accounts_injected = 0;
-    loop {
-        let chunk = accounts.by_ref().take(INJECT_CHUNK_SIZE);
-        let mut accounts_req = Vec::new();
-        let mut storage_req = Vec::new();
-        for (addr, account) in chunk {
-            let address = ethereum_types::Address::from_str(&addr).unwrap();
-
-            let mut account_state = AccountState {
-                nonce: ethereum_types::U256::from_str(&account.nonce).unwrap(),
-                address: address,
-                balance: ethereum_types::U256::from_str(&account.balance).unwrap(),
-                code: match account.code {
-                    Some(code) => code,
-                    None => String::new(),
-                },
-            };
-            if let Some(storage) = account.storage {
-                for (key, value) in storage {
-                    storage_req.push((
-                        address,
-                        ethereum_types::H256::from_str(&key).unwrap(),
-                        ethereum_types::H256::from_str(&value).unwrap(),
-                    ));
-                }
-            }
-            accounts_req.push(account_state);
-        }
-        if accounts_req.is_empty() && storage_req.is_empty() {
-            break;
-        }
-        let accounts_len = accounts_req.len();
-        let res = client.inject_accounts(accounts_req).wait().unwrap();
-        debug!("inject_accounts result: {:?}", res); // %%%
-
-        trace!("Injecting {} account storage items", storage_req.len());
-        for chunk in storage_req.chunks(INJECT_STORAGE_CHUNK_SIZE) {
-            let chunk_len = chunk.len();
-            let res = client.inject_account_storage(chunk.to_vec()).wait().unwrap();
-            debug!("inject_account_storage result: {:?}", res); // %%%
-            trace!("Injected {} account storage items", chunk_len);
-        }
-
-        num_accounts_injected += accounts_len;
-        trace!("Injected {} accounts", num_accounts_injected);
-    }
-    trace!("Done injecting accounts");
-    let res = client
-        .init_genesis_block(evm_api::InitStateRequest {
-            state_root: ethereum_types::H256::zero()
-        })
-        .wait()
-        .unwrap();
-    debug!("init_genesis_block result: {:?}", res);
-
-    let blocks_path = args.value_of("exported_blocks").unwrap();
-=======
 /// reads a file containing parity exported blocks and a max number of transactions to process
 /// returns a queue of hex-encoded transactions
 fn get_transactions_from_blocks(blocks_path: &str, max_num_transactions: usize) -> Deque<String> {
     let ret: Deque<String> = Deque::new();
 
->>>>>>> ee475999
     // Blocks are written one after another into the exported blocks file.
     // https://github.com/paritytech/parity/blob/v1.9.7/parity/blockchain.rs#L595
     let blocks_raw = filebuffer::FileBuffer::open(blocks_path).unwrap();
