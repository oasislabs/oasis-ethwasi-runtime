--- conflicted
+++ resolved
@@ -12,11 +12,8 @@
 use clap::crate_version;
 use clap::value_t;
 use clap::value_t_or_exit;
-<<<<<<< HEAD
-=======
 use clap::App;
 use clap::Arg;
->>>>>>> 3006fb3a
 extern crate filebuffer;
 extern crate futures;
 use futures::future::Future;
