use std::{
    collections::BTreeMap,
    fmt,
    sync::{Arc, Mutex},
};

use clap::{App, Arg};
use ekiden_common::bytes::H256;
use ekiden_core::{error::Result, futures::prelude::*};
use ekiden_db_trusted::{Database, DatabaseHandle};
use ekiden_keymanager_common::StateKeyType;
use ekiden_storage_base::{InsertOptions, StorageBackend};
use ekiden_storage_dummy::DummyStorageBackend;
use ethcore::{encoded, ids::BlockId};
use ethereum_types;
use hex;
use serde::de::{Deserializer, MapAccess, SeqAccess, Visitor};

use client::ChainNotify;
use runtime_ethereum;
<<<<<<< HEAD
=======
use runtime_ethereum_common::get_key;

use std::vec::Vec;

fn from_hex<S: AsRef<str>>(hex: S) -> Vec<u8> {
    hex::decode(hex.as_ref()).unwrap()
}
>>>>>>> f8530d6b

pub struct MockNotificationHandler {
    headers: Mutex<Vec<encoded::Header>>,
    log_notifications: Mutex<Vec<(BlockId, BlockId)>>,
}

impl MockNotificationHandler {
    pub fn new() -> Self {
        Self {
            headers: Mutex::new(vec![]),
            log_notifications: Mutex::new(vec![]),
        }
    }

    pub fn get_notified_headers(&self) -> Vec<encoded::Header> {
        let headers = self.headers.lock().unwrap();
        headers.clone()
    }

    pub fn get_log_notifications(&self) -> Vec<(BlockId, BlockId)> {
        let notifications = self.log_notifications.lock().unwrap();
        notifications.clone()
    }
}

impl ChainNotify for MockNotificationHandler {
    fn has_heads_subscribers(&self) -> bool {
        true
    }

    fn notify_heads(&self, headers: &[encoded::Header]) {
        let mut existing = self.headers.lock().unwrap();
        for &ref header in headers {
            existing.push(header.clone());
        }
    }

    fn notify_logs(&self, from_block: BlockId, to_block: BlockId) {
        let mut notifications = self.log_notifications.lock().unwrap();
        notifications.push((from_block, to_block));
    }

    fn notify_completed_transaction(&self, hash: ethereum_types::H256, output: Vec<u8>) {}
}

pub fn get_test_runtime_client() -> runtime_ethereum::Client {
    let args = App::new("testing")
        .arg(
            Arg::with_name("mr-enclave")
                .long("mr-enclave")
                .takes_value(true)
                .default_value("0000000000000000000000000000000000000000000000000000000000000000"),
        )
        .arg(
            Arg::with_name("node-address")
                .long("node-address")
                .takes_value(true)
                .default_value("127.0.0.1:42261"),
        )
        .get_matches();

    runtime_client!(runtime_ethereum, args)
}

#[derive(Deserialize)]
pub struct MockDb {
    #[serde(deserialize_with = "deserialize_db")]
    db: BTreeMap<Vec<u8>, Vec<u8>>,
    #[serde(deserialize_with = "deserialize_storage")]
    storage: Arc<StorageBackend>,
}

struct DbVisitor {}

impl DbVisitor {
    fn new() -> Self {
        Self {}
    }
}

impl<'de> Visitor<'de> for DbVisitor {
    type Value = BTreeMap<Vec<u8>, Vec<u8>>;

    fn expecting(&self, formatter: &mut fmt::Formatter) -> fmt::Result {
        formatter.write_str("db map")
    }

    fn visit_map<M>(self, mut access: M) -> core::result::Result<Self::Value, M::Error>
    where
        M: MapAccess<'de>,
    {
        let mut map = BTreeMap::new();
        while let Some((key, value)) = access.next_entry::<String, String>()? {
            map.insert(
                hex::decode(key).unwrap().to_vec(),
                hex::decode(value).unwrap().to_vec(),
            );
        }
        Ok(map)
    }
}

struct StorageVisitor {}

impl StorageVisitor {
    fn new() -> Self {
        Self {}
    }
}

impl<'de> Visitor<'de> for StorageVisitor {
    type Value = Arc<StorageBackend>;

    fn expecting(&self, formatter: &mut fmt::Formatter) -> fmt::Result {
        formatter.write_str("storage list")
    }

    fn visit_seq<S>(self, mut seq: S) -> core::result::Result<Self::Value, S::Error>
    where
        S: SeqAccess<'de>,
    {
        let storage = Arc::new(DummyStorageBackend::new());
        while let Some(value) = seq.next_element()? {
            let hex: String = value;
            storage
                .insert(hex::decode(hex).unwrap(), 10, InsertOptions::default())
                .wait()
                .unwrap();
        }
        Ok(storage)
    }
}

pub fn deserialize_db<'de, D>(
    deserializer: D,
) -> core::result::Result<BTreeMap<Vec<u8>, Vec<u8>>, D::Error>
where
    D: Deserializer<'de>,
{
    deserializer.deserialize_map(DbVisitor::new())
}

pub fn deserialize_storage<'de, D>(
    deserializer: D,
) -> core::result::Result<Arc<StorageBackend>, D::Error>
where
    D: Deserializer<'de>,
{
    deserializer.deserialize_seq(StorageVisitor::new())
}

impl MockDb {
    pub fn empty() -> Self {
        Self {
            storage: Arc::new(DummyStorageBackend::new()),
            db: BTreeMap::new(),
        }
    }

    pub fn new() -> Self {
        let json = include_str!("../resources/mockdb.json");
        serde_json::from_str(&json).unwrap()
    }

    pub fn storage(&self) -> Arc<StorageBackend> {
        self.storage.clone()
    }
}

impl Database for MockDb {
    fn contains_key(&self, key: &[u8]) -> bool {
        self.db.contains_key(key)
    }

    fn get(&self, key: &[u8]) -> Option<Vec<u8>> {
        self.db.get(key).cloned()
    }

    fn insert(&mut self, key: &[u8], value: &[u8]) -> Option<Vec<u8>> {
        self.db.insert(key.to_vec(), value.to_vec())
    }

    fn remove(&mut self, key: &[u8]) -> Option<Vec<u8>> {
        self.db.remove(key)
    }

    fn set_root_hash(&mut self, _root_hash: H256) -> Result<()> {
        unimplemented!();
    }

    fn get_root_hash(&self) -> H256 {
        unimplemented!();
    }

    fn commit(&mut self) -> Result<H256> {
        unimplemented!();
    }

    fn rollback(&mut self) {
        self.db.clear()
    }

    fn with_encryption<F, R>(&mut self, _contract_id: H256, _f: F) -> R
    where
        F: FnOnce(&mut DatabaseHandle) -> R,
    {
        unimplemented!();
    }

    fn with_encryption_key<F, R>(&mut self, _key: StateKeyType, _f: F) -> R
    where
        F: FnOnce(&mut DatabaseHandle) -> R,
    {
        unimplemented!();
    }
}<|MERGE_RESOLUTION|>--- conflicted
+++ resolved
@@ -18,16 +18,6 @@
 
 use client::ChainNotify;
 use runtime_ethereum;
-<<<<<<< HEAD
-=======
-use runtime_ethereum_common::get_key;
-
-use std::vec::Vec;
-
-fn from_hex<S: AsRef<str>>(hex: S) -> Vec<u8> {
-    hex::decode(hex.as_ref()).unwrap()
-}
->>>>>>> f8530d6b
 
 pub struct MockNotificationHandler {
     headers: Mutex<Vec<encoded::Header>>,
