use std::{
    collections::BTreeMap,
    fmt,
    sync::{Arc, Mutex},
};

use clap::{App, Arg};
use ekiden_common::bytes::H256;
use ekiden_core::{error::Result, futures::prelude::*};
use ekiden_db_trusted::{Database, DatabaseHandle};
use ekiden_keymanager_common::StateKeyType;
use ekiden_storage_base::{InsertOptions, StorageBackend};
use ekiden_storage_dummy::DummyStorageBackend;
use ethcore::{encoded, filter::TxEntry, ids::BlockId};
use ethereum_types;
use hex;
use serde::de::{Deserializer, MapAccess, SeqAccess, Visitor};

use client::ChainNotify;
use runtime_ethereum;

pub struct MockNotificationHandler {
    headers: Mutex<Vec<encoded::Header>>,
    log_notifications: Mutex<Vec<(BlockId, BlockId)>>,
}

impl MockNotificationHandler {
    pub fn new() -> Self {
        Self {
            headers: Mutex::new(vec![]),
            log_notifications: Mutex::new(vec![]),
        }
    }

    pub fn get_notified_headers(&self) -> Vec<encoded::Header> {
        let headers = self.headers.lock().unwrap();
        headers.clone()
    }

    pub fn get_log_notifications(&self) -> Vec<(BlockId, BlockId)> {
        let notifications = self.log_notifications.lock().unwrap();
        notifications.clone()
    }
}

impl ChainNotify for MockNotificationHandler {
    fn has_heads_subscribers(&self) -> bool {
        true
    }

    fn notify_heads(&self, headers: &[encoded::Header]) {
        let mut existing = self.headers.lock().unwrap();
        for &ref header in headers {
            existing.push(header.clone());
        }
    }

    fn notify_logs(&self, from_block: BlockId, to_block: BlockId) {
        let mut notifications = self.log_notifications.lock().unwrap();
        notifications.push((from_block, to_block));
    }

<<<<<<< HEAD
    fn notify_completed_transaction(&self, _hash: ethereum_types::H256, _output: Vec<u8>) {}
=======
    fn notify_completed_transaction(&self, entry: &TxEntry, output: Vec<u8>) {}
>>>>>>> bb6fed3c
}

pub fn get_test_runtime_client() -> runtime_ethereum::Client {
    let args = App::new("testing")
        .arg(
            Arg::with_name("mr-enclave")
                .long("mr-enclave")
                .takes_value(true)
                .default_value("0000000000000000000000000000000000000000000000000000000000000000"),
        )
        .arg(
            Arg::with_name("node-address")
                .long("node-address")
                .takes_value(true)
                .default_value("127.0.0.1:42261"),
        )
        .get_matches();

    runtime_client!(runtime_ethereum, args)
}

#[derive(Deserialize)]
pub struct MockDb {
    #[serde(deserialize_with = "deserialize_db")]
    db: BTreeMap<Vec<u8>, Vec<u8>>,
    #[serde(deserialize_with = "deserialize_storage")]
    storage: Arc<StorageBackend>,
}

struct DbVisitor {}

impl DbVisitor {
    fn new() -> Self {
        Self {}
    }
}

impl<'de> Visitor<'de> for DbVisitor {
    type Value = BTreeMap<Vec<u8>, Vec<u8>>;

    fn expecting(&self, formatter: &mut fmt::Formatter) -> fmt::Result {
        formatter.write_str("db map")
    }

    fn visit_map<M>(self, mut access: M) -> core::result::Result<Self::Value, M::Error>
    where
        M: MapAccess<'de>,
    {
        let mut map = BTreeMap::new();
        while let Some((key, value)) = access.next_entry::<String, String>()? {
            map.insert(
                hex::decode(key).unwrap().to_vec(),
                hex::decode(value).unwrap().to_vec(),
            );
        }
        Ok(map)
    }
}

struct StorageVisitor {}

impl StorageVisitor {
    fn new() -> Self {
        Self {}
    }
}

impl<'de> Visitor<'de> for StorageVisitor {
    type Value = Arc<StorageBackend>;

    fn expecting(&self, formatter: &mut fmt::Formatter) -> fmt::Result {
        formatter.write_str("storage list")
    }

    fn visit_seq<S>(self, mut seq: S) -> core::result::Result<Self::Value, S::Error>
    where
        S: SeqAccess<'de>,
    {
        let storage = Arc::new(DummyStorageBackend::new());
        while let Some(value) = seq.next_element()? {
            let hex: String = value;
            storage
                .insert(hex::decode(hex).unwrap(), 10, InsertOptions::default())
                .wait()
                .unwrap();
        }
        Ok(storage)
    }
}

pub fn deserialize_db<'de, D>(
    deserializer: D,
) -> core::result::Result<BTreeMap<Vec<u8>, Vec<u8>>, D::Error>
where
    D: Deserializer<'de>,
{
    deserializer.deserialize_map(DbVisitor::new())
}

pub fn deserialize_storage<'de, D>(
    deserializer: D,
) -> core::result::Result<Arc<StorageBackend>, D::Error>
where
    D: Deserializer<'de>,
{
    deserializer.deserialize_seq(StorageVisitor::new())
}

impl MockDb {
    pub fn empty() -> Self {
        Self {
            storage: Arc::new(DummyStorageBackend::new()),
            db: BTreeMap::new(),
        }
    }

    pub fn new() -> Self {
        let json = include_str!("../resources/mockdb.json");
        serde_json::from_str(&json).unwrap()
    }

    pub fn storage(&self) -> Arc<StorageBackend> {
        self.storage.clone()
    }
}

impl Database for MockDb {
    fn contains_key(&self, key: &[u8]) -> bool {
        self.db.contains_key(key)
    }

    fn get(&self, key: &[u8]) -> Option<Vec<u8>> {
        self.db.get(key).cloned()
    }

    fn insert(&mut self, key: &[u8], value: &[u8]) -> Option<Vec<u8>> {
        self.db.insert(key.to_vec(), value.to_vec())
    }

    fn remove(&mut self, key: &[u8]) -> Option<Vec<u8>> {
        self.db.remove(key)
    }

    fn set_root_hash(&mut self, _root_hash: H256) -> Result<()> {
        unimplemented!();
    }

    fn get_root_hash(&self) -> H256 {
        unimplemented!();
    }

    fn commit(&mut self) -> Result<H256> {
        unimplemented!();
    }

    fn rollback(&mut self) {
        self.db.clear()
    }

    fn with_encryption<F, R>(&mut self, _contract_id: H256, _f: F) -> R
    where
        F: FnOnce(&mut DatabaseHandle) -> R,
    {
        unimplemented!();
    }

    fn with_encryption_key<F, R>(&mut self, _key: StateKeyType, _f: F) -> R
    where
        F: FnOnce(&mut DatabaseHandle) -> R,
    {
        unimplemented!();
    }
}<|MERGE_RESOLUTION|>--- conflicted
+++ resolved
@@ -60,11 +60,7 @@
         notifications.push((from_block, to_block));
     }
 
-<<<<<<< HEAD
-    fn notify_completed_transaction(&self, _hash: ethereum_types::H256, _output: Vec<u8>) {}
-=======
     fn notify_completed_transaction(&self, entry: &TxEntry, output: Vec<u8>) {}
->>>>>>> bb6fed3c
 }
 
 pub fn get_test_runtime_client() -> runtime_ethereum::Client {
