<<<<<<< HEAD
use ethereum_types::{Address, H256, U256};
use rpc::RPCLogFilter;
use sha3::{Digest, Keccak256};
use std::{collections::HashMap, str::FromStr, sync::Arc, thread};

use super::{util::*, Either, RPCLog};
use ekiden_rpc_client;
=======
use bigint::U256;
use std::collections::HashMap;
use std::sync::Arc;

use super::{Either, RPCLog};

use evm_api::LogFilter;
>>>>>>> ee475999

use error::Error;
use evm;
use futures::future::Future;
<<<<<<< HEAD
use rlp;

#[derive(Clone, Debug)]
pub enum TopicFilter {
  All,
  Or(Vec<H256>),
}

#[derive(Clone, Debug)]
pub struct LogFilter {
  pub from_block: usize,
  pub to_block: usize,
  pub address: Option<Address>,
  pub topics: Vec<TopicFilter>,
}
=======
>>>>>>> ee475999

#[derive(Clone, Debug)]
pub enum Filter {
  PendingTransaction(usize),
  Block(usize),
  Log(LogFilter),
}

pub struct FilterManager {
  client: Arc<evm::Client>,
  filters: HashMap<usize, Filter>,
  unmodified_filters: HashMap<usize, Filter>,
}

impl FilterManager {
  pub fn new(client: Arc<evm::Client>) -> Self {
    FilterManager {
      client,
      filters: HashMap::new(),
      unmodified_filters: HashMap::new(),
    }
  }

<<<<<<< HEAD
  pub fn from_log_filter(&self, log: RPCLogFilter) -> Result<LogFilter, Error> {
    /*
        let state = self.state.lock().unwrap();
        from_log_filter(&state, log)
        */
    Err(Error::NotImplemented)
  }

  pub fn install_log_filter(&mut self, filter: LogFilter) -> usize {
    let id = self.filters.len();
    self.filters.insert(id, Filter::Log(filter.clone()));
    self
      .unmodified_filters
      .insert(id, Filter::Log(filter.clone()));
    id
  }

  pub fn install_block_filter(&mut self) -> usize {
    let block_height = self
      .client
      .get_block_height(true)
      .wait()
      .unwrap()
      .as_usize();

    let id = self.filters.len();
    self.filters.insert(id, Filter::Block(block_height));
    self
      .unmodified_filters
      .insert(id, Filter::Block(block_height));
    id
  }

  pub fn install_pending_transaction_filter(&mut self) -> usize {
    /*
=======
    pub fn install_log_filter(&mut self, filter: LogFilter) -> usize {
        let id = self.filters.len();
        self.filters.insert(id, Filter::Log(filter.clone()));
        self.unmodified_filters
            .insert(id, Filter::Log(filter.clone()));
        id
    }

    pub fn install_block_filter(&mut self) -> usize {
        let block_height = self.client
            .get_block_height(true)
            .wait()
            .unwrap()
            .as_usize();

        let id = self.filters.len();
        self.filters.insert(id, Filter::Block(block_height));
        self.unmodified_filters
            .insert(id, Filter::Block(block_height));
        id
    }

    pub fn install_pending_transaction_filter(&mut self) -> usize {
        /*
>>>>>>> ee475999
        let mut client = self.client.lock().unwrap();

        let pending_transactions = state.all_pending_transaction_hashes();
        let id = self.filters.len();
        self.filters.insert(id, Filter::PendingTransaction(pending_transactions.len()));
        self.unmodified_filters.insert(id, Filter::PendingTransaction(pending_transactions.len()));
        id
        */
    0usize
  }

  pub fn uninstall_filter(&mut self, id: usize) {
    self.filters.remove(&id);
    self.unmodified_filters.remove(&id);
  }

  pub fn get_logs(&mut self, id: usize) -> Result<Vec<RPCLog>, Error> {
    /*
        let state = self.state.lock().unwrap();

        let filter = self.unmodified_filters.get(&id).ok_or(Error::NotFound)?;

        match filter {
            &Filter::Log(ref filter) => {
                let ret = get_logs(&state, filter.clone())?;
                Ok(ret)
            },
            _ => Err(Error::NotFound),
        }
        */
    Err(Error::NotImplemented)
  }

  pub fn get_changes(&mut self, id: usize) -> Result<Either<Vec<String>, Vec<RPCLog>>, Error> {
    let filter = self.filters.get_mut(&id).ok_or(Error::NotFound)?;

    match filter {
      &mut Filter::Block(ref mut next_start) => {
        let block_hashes = self
          .client
          .get_latest_block_hashes(U256::from(*next_start))
          .wait()
          .unwrap();
        *next_start += block_hashes.len();
        Ok(Either::Left(
          block_hashes.iter().map(|h| format!("0x{:x}", h)).collect(),
        ))
      }
      /*
            &mut Filter::PendingTransaction(ref mut next_start) => {
                let pending_transactions = state.all_pending_transaction_hashes();
                let mut ret = Vec::new();
                while *next_start < pending_transactions.len() {
                    ret.push(format!("0x{:x}", &pending_transactions[*next_start]));
                    *next_start += 1;
                }
                Ok(Either::Left(ret))
            },
            &mut Filter::Log(ref mut filter) => {
                let ret = get_logs(&state, filter.clone())?;
                filter.from_block = state.block_height() + 1;
                Ok(Either::Right(ret))
            },
            */
      _ => return Err(Error::NotImplemented),
    }
  }
}<|MERGE_RESOLUTION|>--- conflicted
+++ resolved
@@ -1,4 +1,3 @@
-<<<<<<< HEAD
 use ethereum_types::{Address, H256, U256};
 use rpc::RPCLogFilter;
 use sha3::{Digest, Keccak256};
@@ -6,37 +5,11 @@
 
 use super::{util::*, Either, RPCLog};
 use ekiden_rpc_client;
-=======
-use bigint::U256;
-use std::collections::HashMap;
-use std::sync::Arc;
-
-use super::{Either, RPCLog};
-
 use evm_api::LogFilter;
->>>>>>> ee475999
 
 use error::Error;
 use evm;
 use futures::future::Future;
-<<<<<<< HEAD
-use rlp;
-
-#[derive(Clone, Debug)]
-pub enum TopicFilter {
-  All,
-  Or(Vec<H256>),
-}
-
-#[derive(Clone, Debug)]
-pub struct LogFilter {
-  pub from_block: usize,
-  pub to_block: usize,
-  pub address: Option<Address>,
-  pub topics: Vec<TopicFilter>,
-}
-=======
->>>>>>> ee475999
 
 #[derive(Clone, Debug)]
 pub enum Filter {
@@ -60,43 +33,7 @@
     }
   }
 
-<<<<<<< HEAD
-  pub fn from_log_filter(&self, log: RPCLogFilter) -> Result<LogFilter, Error> {
-    /*
-        let state = self.state.lock().unwrap();
-        from_log_filter(&state, log)
-        */
-    Err(Error::NotImplemented)
-  }
 
-  pub fn install_log_filter(&mut self, filter: LogFilter) -> usize {
-    let id = self.filters.len();
-    self.filters.insert(id, Filter::Log(filter.clone()));
-    self
-      .unmodified_filters
-      .insert(id, Filter::Log(filter.clone()));
-    id
-  }
-
-  pub fn install_block_filter(&mut self) -> usize {
-    let block_height = self
-      .client
-      .get_block_height(true)
-      .wait()
-      .unwrap()
-      .as_usize();
-
-    let id = self.filters.len();
-    self.filters.insert(id, Filter::Block(block_height));
-    self
-      .unmodified_filters
-      .insert(id, Filter::Block(block_height));
-    id
-  }
-
-  pub fn install_pending_transaction_filter(&mut self) -> usize {
-    /*
-=======
     pub fn install_log_filter(&mut self, filter: LogFilter) -> usize {
         let id = self.filters.len();
         self.filters.insert(id, Filter::Log(filter.clone()));
@@ -121,7 +58,6 @@
 
     pub fn install_pending_transaction_filter(&mut self) -> usize {
         /*
->>>>>>> ee475999
         let mut client = self.client.lock().unwrap();
 
         let pending_transactions = state.all_pending_transaction_hashes();
