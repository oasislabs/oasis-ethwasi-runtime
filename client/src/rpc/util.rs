<<<<<<< HEAD
use super::{serialize::*, Either, RPCBlock, RPCLog, RPCReceipt, RPCTransaction};
=======
use super::serialize::*;
use super::{Either, RPCBlock, RPCLog, RPCLogFilter, RPCReceipt, RPCTopicFilter, RPCTransaction};
>>>>>>> ee475999
use error::Error;

use ethbloom::Bloom;
use ethereum_types::{Address, H256, H64, U256};
use hex;

use evm_api::{Block, FilteredLog, LogFilter, TopicFilter, Transaction as EVMTransaction,
              TransactionRecord};

use std::str::FromStr;

<<<<<<< HEAD
pub fn to_rpc_log(record: &TransactionRecord, index: usize) -> RPCLog {
  RPCLog {
    removed: false,
    log_index: Hex(index),
    transaction_index: Hex(0),
    transaction_hash: Hex(record.hash),
    block_hash: Hex(record.block_hash),
    block_number: Hex(record.block_number),
    data: Bytes(record.logs[index].data.clone()),
    topics: record.logs[index].topics.iter().map(|t| Hex(*t)).collect(),
  }
=======
pub fn transaction_record_to_rpc_log(record: &TransactionRecord, index: usize) -> RPCLog {
    RPCLog {
        removed: false,
        log_index: Hex(index),
        transaction_index: Hex(0),
        transaction_hash: Hex(record.hash),
        block_hash: Hex(record.block_hash),
        block_number: Hex(record.block_number),
        data: Bytes(record.logs[index].data.clone()),
        topics: record.logs[index].topics.iter().map(|t| Hex(*t)).collect(),
    }
>>>>>>> ee475999
}

pub fn filtered_log_to_rpc_log(log: &FilteredLog) -> RPCLog {
    RPCLog {
        removed: log.removed,
        log_index: Hex(log.log_index),
        transaction_index: Hex(log.transaction_index),
        transaction_hash: Hex(log.transaction_hash),
        block_hash: Hex(log.block_hash),
        block_number: Hex(log.block_number),
        data: Bytes(log.data.clone()),
        topics: log.topics.iter().map(|t| Hex(*t)).collect(),
    }
}

pub fn to_rpc_block(block: Block, full_transactions: bool) -> Result<RPCBlock, Error> {
  Ok(RPCBlock {
    number: Hex(block.number),
    hash: Hex(block.hash),
    parent_hash: Hex(block.parent_hash),
    nonce: Hex(H64::new()),
    sha3_uncles: Hex(H256::new()),
    logs_bloom: Hex(Bloom::new()),
    transactions_root: Hex(H256::new()),
    state_root: Hex(H256::new()),
    receipts_root: Hex(H256::new()),
    miner: Hex(Address::default()),
    difficulty: Hex(U256::zero()),
    total_difficulty: Hex(U256::zero()),
    extra_data: Bytes(Vec::new()),

    size: Hex(0),
    // FIXME: gas_limits that are too high overflow metamask, so pick an arbitrary not-too-large number
    gas_limit: Hex(U256::from_str("10000000000000").unwrap()),
    gas_used: Hex(U256::zero()),
    timestamp: Hex(0),
    transactions: if full_transactions {
      Either::Right(match block.transaction {
        Some(transaction) => match to_rpc_transaction(&transaction) {
          Ok(val) => vec![val],
          Err(_) => Vec::new(),
        },
        None => Vec::new(),
      })
    } else {
      Either::Left(vec![Hex(block.transaction_hash)])
    },
    uncles: Vec::new(),
  })
}

pub fn from_topic_filter(filter: Option<RPCTopicFilter>) -> Result<TopicFilter, Error> {
    Ok(match filter {
        None => TopicFilter::All,
        Some(RPCTopicFilter::Single(s)) => TopicFilter::Or(vec![s.0]),
        Some(RPCTopicFilter::Or(ss)) => TopicFilter::Or(ss.into_iter().map(|v| v.0).collect()),
    })
}

pub fn from_log_filter(filter: RPCLogFilter) -> Result<LogFilter, Error> {
    Ok(LogFilter {
        from_block: filter.from_block,
        to_block: filter.to_block,
        addresses: match filter.address {
            Some(Either::Left(addresses)) => addresses.iter().map(|x| x.0).collect(),
            Some(Either::Right(Hex(address))) => vec![address],
            None => vec![Address::default()],
        },
        topics: match filter.topics {
            Some(topics) => {
                let mut ret = Vec::new();
                for i in 0..4 {
                    if topics.len() > i {
                        ret.push(from_topic_filter(topics[i].clone())?);
                    } else {
                        ret.push(TopicFilter::All);
                    }
                }
                ret
            }
            None => vec![
                TopicFilter::All,
                TopicFilter::All,
                TopicFilter::All,
                TopicFilter::All,
            ],
        },
    })
}

pub fn to_rpc_receipt(record: &TransactionRecord) -> Result<RPCReceipt, Error> {
<<<<<<< HEAD
  Ok(RPCReceipt {
    transaction_hash: Hex(record.hash),
    transaction_index: Hex(record.index as usize),
    block_hash: Hex(record.block_hash),
    block_number: Hex(record.block_number),
    cumulative_gas_used: Hex(record.cumulative_gas_used),
    gas_used: Hex(record.gas_used),
    contract_address: if record.is_create {
      match record.contract_address {
        Some(address) => Some(Hex(address)),
        None => None,
      }
    } else {
      None
    },
    logs: {
      let mut ret = Vec::new();
      for i in 0..record.logs.len() {
        ret.push(to_rpc_log(&record, i));
      }
      ret
    },
    root: Hex(H256::new()),
    status: if record.exited_ok { 1 } else { 0 },
  })
=======
    Ok(RPCReceipt {
        transaction_hash: Hex(record.hash),
        transaction_index: Hex(record.index as usize),
        block_hash: Hex(record.block_hash),
        block_number: Hex(record.block_number),
        cumulative_gas_used: Hex(record.cumulative_gas_used),
        gas_used: Hex(record.gas_used),
        contract_address: if record.is_create {
            match record.contract_address {
                Some(address) => Some(Hex(address)),
                None => None,
            }
        } else {
            None
        },
        logs: {
            let mut ret = Vec::new();
            for i in 0..record.logs.len() {
                ret.push(transaction_record_to_rpc_log(&record, i));
            }
            ret
        },
        root: Hex(H256::new()),
        status: if record.status { 1 } else { 0 },
    })
>>>>>>> ee475999
}

pub fn to_rpc_transaction(record: &TransactionRecord) -> Result<RPCTransaction, Error> {
  Ok(RPCTransaction {
    from: Some(Hex(record.from)),
    to: if record.is_create {
      None
    } else {
      match record.to {
        Some(address) => Some(Hex(address)),
        None => None,
      }
    },
    gas: Some(Hex(record.gas_provided)),
    gas_price: Some(Hex(record.gas_price)),
    value: Some(Hex(record.value)),
    data: Some(Bytes(hex::decode(&record.input)?)),
    nonce: Some(Hex(record.nonce)),

    hash: Some(Hex(record.hash)),
    block_hash: Some(Hex(record.block_hash)),
    block_number: Some(Hex(record.block_number)),
    transaction_index: Some(Hex(record.index as usize)),
  })
}

pub fn to_evm_transaction(transaction: RPCTransaction) -> Result<EVMTransaction, Error> {
  let _transaction = EVMTransaction {
    caller: match transaction.from {
      Some(val) => Some(val.0),
      None => None,
    },
    input: match transaction.data.clone() {
      Some(val) => hex::encode(&val.0),
      None => String::new(),
    },
    nonce: match transaction.nonce {
      Some(val) => Some(val.0),
      None => None,
    },
    is_call: transaction.to.is_some(),
    address: match transaction.to {
      Some(val) => Some(val.0),
      None => None,
    },
    value: match transaction.value {
      Some(val) => Some(val.0),
      None => None,
    },
  };

  Ok(_transaction)
}<|MERGE_RESOLUTION|>--- conflicted
+++ resolved
@@ -1,9 +1,4 @@
-<<<<<<< HEAD
-use super::{serialize::*, Either, RPCBlock, RPCLog, RPCReceipt, RPCTransaction};
-=======
-use super::serialize::*;
-use super::{Either, RPCBlock, RPCLog, RPCLogFilter, RPCReceipt, RPCTopicFilter, RPCTransaction};
->>>>>>> ee475999
+use super::{serialize::*, Either, RPCBlock, RPCLog, RPCLogFilter, RPCReceipt, RPCTopicFilter, RPCTransaction};
 use error::Error;
 
 use ethbloom::Bloom;
@@ -15,19 +10,6 @@
 
 use std::str::FromStr;
 
-<<<<<<< HEAD
-pub fn to_rpc_log(record: &TransactionRecord, index: usize) -> RPCLog {
-  RPCLog {
-    removed: false,
-    log_index: Hex(index),
-    transaction_index: Hex(0),
-    transaction_hash: Hex(record.hash),
-    block_hash: Hex(record.block_hash),
-    block_number: Hex(record.block_number),
-    data: Bytes(record.logs[index].data.clone()),
-    topics: record.logs[index].topics.iter().map(|t| Hex(*t)).collect(),
-  }
-=======
 pub fn transaction_record_to_rpc_log(record: &TransactionRecord, index: usize) -> RPCLog {
     RPCLog {
         removed: false,
@@ -39,7 +21,6 @@
         data: Bytes(record.logs[index].data.clone()),
         topics: record.logs[index].topics.iter().map(|t| Hex(*t)).collect(),
     }
->>>>>>> ee475999
 }
 
 pub fn filtered_log_to_rpc_log(log: &FilteredLog) -> RPCLog {
@@ -131,33 +112,6 @@
 }
 
 pub fn to_rpc_receipt(record: &TransactionRecord) -> Result<RPCReceipt, Error> {
-<<<<<<< HEAD
-  Ok(RPCReceipt {
-    transaction_hash: Hex(record.hash),
-    transaction_index: Hex(record.index as usize),
-    block_hash: Hex(record.block_hash),
-    block_number: Hex(record.block_number),
-    cumulative_gas_used: Hex(record.cumulative_gas_used),
-    gas_used: Hex(record.gas_used),
-    contract_address: if record.is_create {
-      match record.contract_address {
-        Some(address) => Some(Hex(address)),
-        None => None,
-      }
-    } else {
-      None
-    },
-    logs: {
-      let mut ret = Vec::new();
-      for i in 0..record.logs.len() {
-        ret.push(to_rpc_log(&record, i));
-      }
-      ret
-    },
-    root: Hex(H256::new()),
-    status: if record.exited_ok { 1 } else { 0 },
-  })
-=======
     Ok(RPCReceipt {
         transaction_hash: Hex(record.hash),
         transaction_index: Hex(record.index as usize),
@@ -181,9 +135,8 @@
             ret
         },
         root: Hex(H256::new()),
-        status: if record.status { 1 } else { 0 },
+        status: if record.exited_ok { 1 } else { 0 },
     })
->>>>>>> ee475999
 }
 
 pub fn to_rpc_transaction(record: &TransactionRecord) -> Result<RPCTransaction, Error> {
