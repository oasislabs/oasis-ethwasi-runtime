--- conflicted
+++ resolved
@@ -6,23 +6,16 @@
 
 use error::Error;
 
-<<<<<<< HEAD
 use ethereum_types::{Address, H256, U256};
-use evm_api::{error::INVALID_BLOCK_NUMBER, BlockRequest};
+use evm_api::{error::INVALID_BLOCK_NUMBER, BlockRequestByHash, BlockRequestByNumber};
 use std::{
   str::FromStr,
   sync::{Arc, Mutex},
 };
-=======
-use bigint::{Address, Gas, H256, M256, U256};
-use evm_api::error::INVALID_BLOCK_NUMBER;
-use evm_api::{BlockRequestByHash, BlockRequestByNumber};
-use std::str::FromStr;
-use std::sync::{Arc, Mutex};
->>>>>>> ee475999
 
 use jsonrpc_macros::Trailing;
 
+use ekiden_rpc_client;
 use evm;
 use futures::future::Future;
 
@@ -40,7 +33,7 @@
 }
 
 pub struct MinerDebugRPC {
-    client: Arc<evm::Client>,
+  client: Arc<evm::Client>,
 }
 
 unsafe impl Sync for MinerEthereumRPC {}
@@ -62,15 +55,9 @@
 }
 
 impl MinerDebugRPC {
-<<<<<<< HEAD
-  pub fn new() -> Self {
-    MinerDebugRPC {}
-  }
-=======
-    pub fn new(client: Arc<evm::Client>) -> Self {
-        MinerDebugRPC { client }
-    }
->>>>>>> ee475999
+  pub fn new(client: Arc<evm::Client>) -> Self {
+    MinerDebugRPC { client }
+  }
 }
 
 impl EthereumRPC for MinerEthereumRPC {
@@ -255,7 +242,6 @@
 
         Ok(Some(Hex(block.ommers.len())))
         */
-<<<<<<< HEAD
     Err(Error::TODO)
   }
 
@@ -337,30 +323,27 @@
     Ok(Hex(response.used_gas))
   }
 
-  fn block_by_hash(&self, hash: Hex<H256>, full: bool) -> Result<Option<RPCBlock>, Error> {
-    info!("block_by_hash: hash = {:?}, full = {:?}", hash, full);
-    /*
-        println!("\n*** block_by_hash *** hash = {:?}", hash);
-        let state = self.state.lock().unwrap();
-        let block = match state.get_block_by_hash(hash.0) {
-            Ok(val) => val,
-            Err(Error::NotFound) => return Ok(None),
-            Err(e) => return Err(e.into()),
-        };
-        let total = match state.get_total_header_by_hash(hash.0) {
-            Ok(val) => val,
-            Err(Error::NotFound) => return Ok(None),
-            Err(e) => return Err(e.into()),
-        };
-        Ok(Some(to_rpc_block(block, total, full)))
-        */
-    Err(Error::TODO)
-  }
+      fn block_by_hash(&self, hash: Hex<H256>, full: bool) -> Result<Option<RPCBlock>, Error> {
+        info!("block_by_hash: hash = {:?}, full = {:?}", hash, full);
+
+        let request = BlockRequestByHash {
+            hash: hash.0,
+            full: full,
+        };
+
+        let response = self.client.get_block_by_hash(request).wait().unwrap();
+        info!("Response: {:?}", response);
+
+        match response {
+            Some(block) => Ok(Some(to_rpc_block(block, full)?)),
+            None => Ok(None),
+        }
+    }
 
   fn block_by_number(&self, number: String, full: bool) -> Result<Option<RPCBlock>, Error> {
     info!("block_by_number: number = {:?}, full = {:?}", number, full);
 
-    let request = BlockRequest {
+    let request = BlockRequestByNumber {
       number: number,
       full: full,
     };
@@ -376,126 +359,6 @@
           return Err(Error::InvalidParams);
         } else {
           panic!("Contract call failed");
-=======
-        Err(Error::TODO)
-    }
-
-    fn code(&self, address: Hex<Address>, block: Trailing<String>) -> Result<Bytes, Error> {
-        // currently supports only "latest" block semantics
-        info!("code: address = {:?}", address);
-
-        let response = self.client.get_account_code(address.0).wait().unwrap();
-        info!("Response: {:?}", response);
-
-        Ok(Bytes(read_hex(&response)?))
-    }
-
-    fn sign(&self, address: Hex<Address>, message: Bytes) -> Result<Bytes, Error> {
-        // this will not be implemented, as we will never store private keys
-        Err(Error::NotImplemented)
-    }
-
-    fn send_transaction(&self, transaction: RPCTransaction) -> Result<Hex<H256>, Error> {
-        info!("send_transaction: transaction = {:?}", transaction);
-
-        let mut _transaction = to_evm_transaction(transaction).unwrap();
-        let response = self.client
-            .debug_execute_unsigned_transaction(_transaction)
-            .wait()
-            .unwrap();
-        info!("Response: {:?}", response);
-
-        Ok(Hex(response))
-    }
-
-    fn send_raw_transaction(&self, data: Bytes) -> Result<Hex<H256>, Error> {
-        info!("send_raw_transaction: data = {:?}", data);
-
-        let response = match self.client.execute_raw_transaction(to_hex(&data.0)).wait() {
-            Ok(val) => val,
-            Err(_) => return Err(Error::CallError),
-        };
-        info!("Response: {:?}", response);
-
-        Ok(Hex(response))
-    }
-
-    fn call(&self, transaction: RPCTransaction, block: Trailing<String>) -> Result<Bytes, Error> {
-        info!("call: transaction = {:?}", transaction);
-
-        let mut _transaction = to_evm_transaction(transaction).unwrap();
-        let response = self.client
-            .simulate_transaction(_transaction)
-            .wait()
-            .unwrap();
-        info!("Response: {:?}", response);
-
-        Ok(Bytes(read_hex(&response.result)?))
-    }
-
-    fn estimate_gas(
-        &self,
-        transaction: RPCTransaction,
-        block: Trailing<String>,
-    ) -> Result<Hex<Gas>, Error> {
-        info!("estimate_gas: transaction = {:?}", transaction);
-
-        // just simulate the transaction and return used_gas
-        let mut _transaction = to_evm_transaction(transaction).unwrap();
-        let response = self.client
-            .simulate_transaction(_transaction)
-            .wait()
-            .unwrap();
-        info!("Response: {:?}", response);
-
-        Ok(Hex(response.used_gas))
-    }
-
-    fn block_by_hash(&self, hash: Hex<H256>, full: bool) -> Result<Option<RPCBlock>, Error> {
-        info!("block_by_hash: hash = {:?}, full = {:?}", hash, full);
-
-        let request = BlockRequestByHash {
-            hash: hash.0,
-            full: full,
-        };
-
-        let response = self.client.get_block_by_hash(request).wait().unwrap();
-        info!("Response: {:?}", response);
-
-        match response {
-            Some(block) => Ok(Some(to_rpc_block(block, full)?)),
-            None => Ok(None),
-        }
-    }
-
-    fn block_by_number(&self, number: String, full: bool) -> Result<Option<RPCBlock>, Error> {
-        info!("block_by_number: number = {:?}, full = {:?}", number, full);
-
-        let request = BlockRequestByNumber {
-            number: number,
-            full: full,
-        };
-
-        let response = match self.client.get_block_by_number(request).wait() {
-            Ok(val) => val,
-            // FIXME: We want to differentiate between input formatting vs network errors.
-            // We have an Ekiden Error, which currently gives us only a string description.
-            // We will handle invalid input as a special case for now. Improving Ekiden Errors
-            // is tracked in https://github.com/oasislabs/ekiden/issues/161
-            Err(e) => {
-                if e.message == INVALID_BLOCK_NUMBER {
-                    return Err(Error::InvalidParams);
-                } else {
-                    panic!("Contract call failed");
-                }
-            }
-        };
-        info!("Response: {:?}", response);
-
-        match response {
-            Some(block) => Ok(Some(to_rpc_block(block, full)?)),
-            None => Ok(None),
->>>>>>> ee475999
         }
       }
     };
@@ -666,22 +529,6 @@
     Err(Error::TODO)
   }
 
-<<<<<<< HEAD
-  fn logs(&self, log: RPCLogFilter) -> Result<Vec<RPCLog>, Error> {
-    info!("logs: log = {:?}", log);
-    /*
-        println!("\n*** logs. log = {:?}", log);
-
-        let state = self.state.lock().unwrap();
-
-        match from_log_filter(&state, log) {
-            Ok(filter) => Ok(get_logs(&state, filter)?),
-            Err(_) => Ok(Vec::new()),
-        }
-        */
-    Err(Error::TODO)
-  }
-=======
     fn logs(&self, log: RPCLogFilter) -> Result<Vec<RPCLog>, Error> {
         info!("logs: log = {:?}", log);
         println!("\n*** logs. log filter = {:?}", log);
@@ -690,7 +537,6 @@
         let logs = self.client.get_logs(filter).wait().unwrap();
         Ok(logs.iter().map(|x| filtered_log_to_rpc_log(x)).collect())
     }
->>>>>>> ee475999
 }
 
 impl FilterRPC for MinerFilterRPC {
@@ -737,62 +583,6 @@
 }
 
 impl DebugRPC for MinerDebugRPC {
-<<<<<<< HEAD
-  fn block_rlp(&self, number: usize) -> Result<Bytes, Error> {
-    // FIXME: implement
-    Err(Error::NotImplemented)
-  }
-
-  fn trace_transaction(
-    &self,
-    hash: Hex<H256>,
-    config: Trailing<RPCTraceConfig>,
-  ) -> Result<RPCTrace, Error> {
-    // FIXME: implement
-    Err(Error::NotImplemented)
-  }
-
-  fn trace_block(
-    &self,
-    block_rlp: Bytes,
-    config: Trailing<RPCTraceConfig>,
-  ) -> Result<RPCBlockTrace, Error> {
-    // FIXME: implement
-    Err(Error::NotImplemented)
-  }
-
-  fn trace_block_by_number(
-    &self,
-    number: usize,
-    config: Trailing<RPCTraceConfig>,
-  ) -> Result<RPCBlockTrace, Error> {
-    // FIXME: implement
-    Err(Error::NotImplemented)
-  }
-
-  fn trace_block_by_hash(
-    &self,
-    hash: Hex<H256>,
-    config: Trailing<RPCTraceConfig>,
-  ) -> Result<RPCBlockTrace, Error> {
-    // FIXME: implement
-    Err(Error::NotImplemented)
-  }
-
-  fn trace_block_from_file(
-    &self,
-    path: String,
-    config: Trailing<RPCTraceConfig>,
-  ) -> Result<RPCBlockTrace, Error> {
-    // FIXME: implement
-    Err(Error::NotImplemented)
-  }
-
-  fn dump_block(&self, number: usize) -> Result<RPCDump, Error> {
-    // FIXME: implement
-    Err(Error::NotImplemented)
-  }
-=======
     fn block_rlp(&self, number: usize) -> Result<Bytes, Error> {
         // FIXME: implement
         Err(Error::NotImplemented)
@@ -853,5 +643,4 @@
         info!("Response: {:?}", response);
         Ok(true)
     }
->>>>>>> ee475999
 }