--- conflicted
+++ resolved
@@ -57,15 +57,9 @@
 use ekiden_core::signature::InMemorySigner;
 use ekiden_core::untrusted;
 use evm_api::{with_api, AccountState, InitStateRequest};
-<<<<<<< HEAD
-use std::str::FromStr;
-
 use log::{error, info, log, warn, LevelFilter};
-=======
-use log::{info, log, warn, LevelFilter};
 use sputnikvm::Log;
 use std::str::FromStr;
->>>>>>> 49d71d7a
 
 with_api! {
     create_contract_client!(evm, evm_api, api);
