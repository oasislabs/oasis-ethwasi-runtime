--- conflicted
+++ resolved
@@ -46,20 +46,12 @@
 use futures::future::Future;
 use std::fs;
 
-use bigint::{Address, M256, U256};
 use ekiden_contract_client::create_contract_client;
-<<<<<<< HEAD
 use ekiden_core::{
   bytes::B256, ring::signature::Ed25519KeyPair, signature::InMemorySigner, untrusted,
 };
 
 use ethereum_types::{Address, H256, U256};
-=======
-use ekiden_core::bytes::B256;
-use ekiden_core::ring::signature::Ed25519KeyPair;
-use ekiden_core::signature::InMemorySigner;
-use ekiden_core::untrusted;
->>>>>>> ee475999
 use evm_api::{with_api, AccountState, InitStateRequest};
 use log::{error, info, log, warn, LevelFilter};
 use std::str::FromStr;
@@ -89,7 +81,6 @@
 }
 
 fn main() {
-<<<<<<< HEAD
   let known_components = client_utils::components::create_known_components();
   let args = default_app!()
     .args(&known_components.get_arguments())
@@ -124,44 +115,6 @@
   let addr = "0.0.0.0:8545".parse().unwrap();
   let num_threads = value_t!(args, "threads", usize).unwrap();
   rpc::rpc_loop(client_arc, &addr, num_threads);
-=======
-    let known_components = client_utils::components::create_known_components();
-    let args = default_app!()
-        .args(&known_components.get_arguments())
-        .arg(
-            Arg::with_name("threads")
-                .long("threads")
-                .help("Number of threads to use for HTTP server.")
-                .default_value("1")
-                .takes_value(true),
-        )
-        .get_matches();
-
-    // reset max log level to Info after default_app macro sets it to Trace
-    log::set_max_level(LevelFilter::Info);
-
-    // Initialize component container.
-    let mut container = known_components
-        .build_with_arguments(&args)
-        .expect("failed to initialize component container");
-
-    let signer = create_key_pair();
-    let client = contract_client!(signer, evm, args, container);
-
-    match client.genesis_block_initialized(true).wait() {
-        Ok(initialized) => if initialized {
-            warn!("Genesis block already initialized");
-        } else {
-            init_genesis_block(&client);
-        },
-        Err(_) => error!("Error checking whether genesis block is initialized"),
-    }
-
-    let client_arc = Arc::new(client);
-    let addr = "0.0.0.0:8545".parse().unwrap();
-    let num_threads = value_t!(args, "threads", usize).unwrap();
-    rpc::rpc_loop(client_arc, &addr, num_threads);
->>>>>>> ee475999
 }
 
 fn init_genesis_block(client: &evm::Client) {
