--- conflicted
+++ resolved
@@ -32,11 +32,7 @@
 
     pub fn get_block_by_hash(BlockRequestByHash) -> Option<Block>;
 
-<<<<<<< HEAD
     pub fn get_storage_at((Address, H256)) -> H256;
-=======
-    pub fn get_storage_at((Address, U256)) -> M256;
 
     pub fn get_logs(LogFilter) -> Vec<FilteredLog>;
->>>>>>> ee475999
 }