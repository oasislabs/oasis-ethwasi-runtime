#![feature(use_extern_macros)]

extern crate common_types as ethcore_types;
extern crate protobuf;
extern crate serde;

#[macro_use]
extern crate serde_derive;

extern crate ekiden_core;

#[macro_use]
mod api;

<<<<<<< HEAD
extern crate ethereum_types;
pub use ethereum_types::{Address, H256, U256};

mod generated;
pub use generated::api::*;
=======
mod generated;
pub use generated::api::*;

extern crate bigint;
pub use bigint::{Address, H256, M256, U256};

>>>>>>> ee475999
mod state;
pub use state::*;

mod filter;
pub use filter::*;

pub mod error;<|MERGE_RESOLUTION|>--- conflicted
+++ resolved
@@ -12,20 +12,12 @@
 #[macro_use]
 mod api;
 
-<<<<<<< HEAD
 extern crate ethereum_types;
 pub use ethereum_types::{Address, H256, U256};
 
 mod generated;
 pub use generated::api::*;
-=======
-mod generated;
-pub use generated::api::*;
 
-extern crate bigint;
-pub use bigint::{Address, H256, M256, U256};
-
->>>>>>> ee475999
 mod state;
 pub use state::*;
 
