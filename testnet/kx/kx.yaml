# `copper` is chosen as a random word for use as a key for labels that
# aren't naturally structured as key-value pairs.

kind: Service
apiVersion: v1
metadata:
  name: evm-node-dummy
spec:
  ports:
    - name: dummy-grpc
      port: 42261
  selector:
    copper: evm-node-dummy
  # type: ClusterIP
---
kind: Deployment
apiVersion: extensions/v1beta1
metadata:
  name: evm-node-dummy
  labels:
    app: ekiden
spec:
  selector:
    matchLabels:
      copper: evm-node-dummy
  # replicas: 1
  template:
    metadata:
      labels:
<<<<<<< HEAD
        copper: evm-key-manager
        app: ekiden
=======
        copper: evm-node-dummy
>>>>>>> abe8d11d
    spec:
      containers:
        - name: ekiden-node-dummy
          image: docker.io/oasislabs/testnet:latest
          command:
            - ekiden-node-dummy
          args:
            - --time-source
            - mock
            - --mock-epoch-interval
            - "60"
---
kind: Service
apiVersion: v1
metadata:
  name: evm
spec:
  ports:
    - name: contract-grpc
      port: 9001
  selector:
    copper: evm
  # Change this to make the network public.
  # type: ClusterIP
---
# Should we go stateful and save the identity?
kind: Deployment
apiVersion: extensions/v1beta1
metadata:
  name: evm
  labels:
    app: ekiden
spec:
  selector:
    matchLabels:
      copper: evm
  # replicas: 1
  template:
    metadata:
      labels:
        copper: evm
        app: ekiden
    spec:
      containers:
        - name: ekiden-compute
          image: docker.io/oasislabs/ekiden-contract-evm:latest
          env:
            - name: LD_LIBRARY_PATH
              value: /opt/intel/sgxsdk/lib64
          command:
            - ekiden-compute
          args:
            - --no-persist-identity
            - --max-batch-timeout
            - "10"
            - --metrics-addr
            - "0.0.0.0:3000"
            - --dummy-host
            - $(EVM_NODE_DUMMY_SERVICE_HOST)
            - --dummy-port
            - $(EVM_NODE_DUMMY_SERVICE_PORT_DUMMY_GRPC)
            - ekiden/lib/evm.so

---
kind: Service
apiVersion: v1
metadata:
  name: web3-client
spec:
  ports:
    - name: web3
      port: 8545
      nodePort: 8545
  selector:
    copper: web3-client
  type: NodePort
---
kind: Deployment
apiVersion: extensions/v1beta1
metadata:
  name: web3-client
spec:
  selector:
    matchLabels:
      copper: web3-client
  template:
    metadata:
      labels:
        copper: web3-client
    spec:
      containers:
        - name: web3-client
          image: docker.io/oasislabs/ekiden-contract-evm:latest
          command:
            - sh
          args:
            - -c
            - >-
              exec web3-client
              --mr-enclave $$(cat ekiden/res/evm.mrenclave)
              --dummy-host $(EVM_NODE_DUMMY_SERVICE_HOST)
              --dummy-port $(EVM_NODE_DUMMY_SERVICE_PORT_DUMMY_GRPC)<|MERGE_RESOLUTION|>--- conflicted
+++ resolved
@@ -27,12 +27,8 @@
   template:
     metadata:
       labels:
-<<<<<<< HEAD
-        copper: evm-key-manager
+        copper: evm-node-dummy
         app: ekiden
-=======
-        copper: evm-node-dummy
->>>>>>> abe8d11d
     spec:
       containers:
         - name: ekiden-node-dummy
